/****************************************************************************/
// Eclipse SUMO, Simulation of Urban MObility; see https://eclipse.org/sumo
// Copyright (C) 2001-2023 German Aerospace Center (DLR) and others.
// This program and the accompanying materials are made available under the
// terms of the Eclipse Public License 2.0 which is available at
// https://www.eclipse.org/legal/epl-2.0/
// This Source Code may also be made available under the following Secondary
// Licenses when the conditions for such availability set forth in the Eclipse
// Public License 2.0 are satisfied: GNU General Public License, version 2
// or later which is available at
// https://www.gnu.org/licenses/old-licenses/gpl-2.0-standalone.html
// SPDX-License-Identifier: EPL-2.0 OR GPL-2.0-or-later
/****************************************************************************/
/// @file    GUIVisualizationSettings.cpp
/// @author  Daniel Krajzewicz
/// @author  Jakob Erdmann
/// @author  Michael Behrisch
/// @date    Sept 2002
///
// Stores the information about how to visualize structures
/****************************************************************************/
#include <config.h>

#include <map>
#include <vector>
#include <utils/gui/div/GUIGlobalSelection.h>

#include "GUIVisualizationSettings.h"
#include "GUIPropertyScheme.h"

// ===========================================================================
// static members
// ===========================================================================

bool GUIVisualizationSettings::UseMesoSim = false;

// -------------------------------------------------------------------------
// color constants for link states
// -------------------------------------------------------------------------

const RGBColor SUMO_color_TL_GREEN_MAJOR(0, 255, 0);
const RGBColor SUMO_color_TL_GREEN_MINOR(0, 179, 0);
const RGBColor SUMO_color_TL_RED(255, 0, 0);
const RGBColor SUMO_color_TL_REDYELLOW(255, 128, 0);
const RGBColor SUMO_color_TL_YELLOW_MAJOR(255, 255, 128);
const RGBColor SUMO_color_TL_YELLOW_MINOR(255, 255, 0);
const RGBColor SUMO_color_TL_OFF_BLINKING(128, 64, 0);
const RGBColor SUMO_color_TL_OFF_NOSIGNAL(0, 255, 255);
const RGBColor SUMO_color_MAJOR(255, 255, 255);
const RGBColor SUMO_color_MINOR(51, 51, 51);
const RGBColor SUMO_color_EQUAL(128, 128, 128);
const RGBColor SUMO_color_STOP(128, 0, 128);
const RGBColor SUMO_color_ALLWAY_STOP(0, 0, 192);
const RGBColor SUMO_color_ZIPPER(192, 128, 64);
const RGBColor SUMO_color_DEADEND(0, 0, 0);

// -------------------------------------------------------------------------
// color constants for other objects
// -------------------------------------------------------------------------

const RGBColor GUIVisualizationColorSettings::SUMO_color_DEADEND_SHOW(255, 0, 255);
const RGBColor GUIVisualizationColorSettings::childConnectionColor(255, 235, 0);
const RGBColor GUIVisualizationColorSettings::editShapeColor(0, 200, 0);
const RGBColor GUIVisualizationColorSettings::crossingColor(25, 25, 25);
const RGBColor GUIVisualizationColorSettings::crossingPriorityColor(229, 229, 229);
const RGBColor GUIVisualizationColorSettings::crossingInvalidColor(255, 25, 25);


// -------------------------------------------------------------------------
// color constants for other objects
// -------------------------------------------------------------------------

const RGBColor GUIVisualizationCandidateColorSettings::possible(0, 64, 0, 255);
const RGBColor GUIVisualizationCandidateColorSettings::source(0, 255, 255, 255);    // Cyan
const RGBColor GUIVisualizationCandidateColorSettings::target(0, 255, 0, 255);      // Green
const RGBColor GUIVisualizationCandidateColorSettings::special(255, 0, 255, 255);   // Magenta
const RGBColor GUIVisualizationCandidateColorSettings::conflict(255, 255, 0, 255);  // Yellow
const RGBColor GUIVisualizationCandidateColorSettings::invalid(128, 128, 128, 255);  // Yellow

// -------------------------------------------------------------------------
// Netedit size values
// -------------------------------------------------------------------------

const double GUIVisualizationNeteditSizeSettings::junctionBubbleRadius(4);
const double GUIVisualizationNeteditSizeSettings::junctionGeometryPointRadius(1);
const double GUIVisualizationNeteditSizeSettings::edgeGeometryPointRadius(1.2);
const double GUIVisualizationNeteditSizeSettings::laneGeometryPointRadius(1);
const double GUIVisualizationNeteditSizeSettings::connectionGeometryPointRadius(0.8);
const double GUIVisualizationNeteditSizeSettings::crossingGeometryPointRadius(1);
const double GUIVisualizationNeteditSizeSettings::polygonGeometryPointRadius(1.2);
const double GUIVisualizationNeteditSizeSettings::polygonContourWidth(0.3);
const double GUIVisualizationNeteditSizeSettings::polylineWidth(1);
const double GUIVisualizationNeteditSizeSettings::additionalGeometryPointRadius(0.9);

// -------------------------------------------------------------------------
// additional values
// -------------------------------------------------------------------------

const double GUIVisualizationConnectionSettings::connectionWidth(0.2);

// -------------------------------------------------------------------------
// additional values
// -------------------------------------------------------------------------

const RGBColor GUIVisualizationAdditionalSettings::rerouterColor(255, 0, 0, 255);
const double GUIVisualizationAdditionalSettings::rerouterSize(1);
const RGBColor GUIVisualizationAdditionalSettings::VSSColor(255, 255, 255, 255);
const double GUIVisualizationAdditionalSettings::VSSSize(1);
const RGBColor GUIVisualizationAdditionalSettings::calibratorColor(255, 204, 0, 255);
const double GUIVisualizationAdditionalSettings::calibratorWidth(1.4);
const double GUIVisualizationAdditionalSettings::calibratorHeight(6);
const RGBColor GUIVisualizationAdditionalSettings::routeProbeColor(255, 216, 0, 255);
const double GUIVisualizationAdditionalSettings::routeProbeSize(1);
const RGBColor GUIVisualizationAdditionalSettings::vaporizerColor(120, 216, 0, 255);
const double GUIVisualizationAdditionalSettings::vaporizerSize(1);
const RGBColor GUIVisualizationAdditionalSettings::connectionColor(255, 216, 0, 255);
const RGBColor GUIVisualizationAdditionalSettings::connectionColorSelected(0, 0, 150, 255);
const double GUIVisualizationAdditionalSettings::tractionSubstationSize(1);
const RGBColor GUIVisualizationAdditionalSettings::overheadWireColorTop(255, 0, 0);
const RGBColor GUIVisualizationAdditionalSettings::overheadWireColorBot(0, 255, 0);
const RGBColor GUIVisualizationAdditionalSettings::overheadWireColorSelected(0, 0, 150, 255);
const double GUIVisualizationAdditionalSettings::arrowWidth(1);
const double GUIVisualizationAdditionalSettings::arrowLength(0.25);
const double GUIVisualizationAdditionalSettings::arrowOffset(0.1);
const RGBColor GUIVisualizationAdditionalSettings::TLSConnectionColor(0, 255, 0, 255);

// -------------------------------------------------------------------------
// detector values
// -------------------------------------------------------------------------

const RGBColor GUIVisualizationDetectorSettings::E1Color(255, 255, 0);
const double GUIVisualizationDetectorSettings::E1Width(1);
const double GUIVisualizationDetectorSettings::E1Height(2);
const RGBColor GUIVisualizationDetectorSettings::E1InstantColor(255, 0, 255);
const double GUIVisualizationDetectorSettings::E1InstantWidth(1);
const double GUIVisualizationDetectorSettings::E1InstantHeight(2);
const RGBColor GUIVisualizationDetectorSettings::E2Color(0, 204, 204);
const double GUIVisualizationDetectorSettings::E2Width(1);
const double GUIVisualizationDetectorSettings::E3Size(1);
const RGBColor GUIVisualizationDetectorSettings::E3EntryColor(0, 92, 64);
const RGBColor GUIVisualizationDetectorSettings::E3ExitColor(92, 0, 0);
const double GUIVisualizationDetectorSettings::E3EntryExitWidth(1.7);
const double GUIVisualizationDetectorSettings::E3EntryExitHeight(0.5);

// -------------------------------------------------------------------------
// StoppingPlace values
// -------------------------------------------------------------------------

const double GUIVisualizationStoppingPlaceSettings::stoppingPlaceSignOffset(1.5);
const double GUIVisualizationStoppingPlaceSettings::busStopWidth(1);
const double GUIVisualizationStoppingPlaceSettings::trainStopWidth(0.5);
const double GUIVisualizationStoppingPlaceSettings::containerStopWidth(3);
const double GUIVisualizationStoppingPlaceSettings::chargingStationWidth(1);

// -------------------------------------------------------------------------
// Dotted contour values
// -------------------------------------------------------------------------

const double GUIVisualizationDottedContourSettings::segmentWidthSmall(0.1);
const double GUIVisualizationDottedContourSettings::segmentWidthLarge(0.2);
const double GUIVisualizationDottedContourSettings::segmentLength(2);
const RGBColor GUIVisualizationDottedContourSettings::firstInspectedColor(235, 235, 235);
const RGBColor GUIVisualizationDottedContourSettings::secondInspectedColor(20, 20, 20);
const RGBColor GUIVisualizationDottedContourSettings::firstFrontColor(0, 0, 235);
const RGBColor GUIVisualizationDottedContourSettings::secondFrontColor(0, 255, 0);

// -------------------------------------------------------------------------
// 3D light presets
// -------------------------------------------------------------------------
const RGBColor OSG_color_AMBIENT(32, 32, 32, 255);
const RGBColor OSG_color_DIFFUSE(64, 64, 64, 255);
const RGBColor OSG_color_SKY(51, 51, 102, 255);

// -------------------------------------------------------------------------
// widths of certain netedit objects
// -------------------------------------------------------------------------

const double GUIVisualizationWidthSettings::routeWidth(0.66);
const double GUIVisualizationWidthSettings::embeddedRouteWidth(0.55);

// -------------------------------------------------------------------------
// details of certain netedit objects (0 = drawn always)
// -------------------------------------------------------------------------

const double GUIVisualizationDetailSettings::connectionsDemandMode(5);
const double GUIVisualizationDetailSettings::laneTextures(20); // originally 10
const double GUIVisualizationDetailSettings::lockIcon(30);
const double GUIVisualizationDetailSettings::additionalTextures(20); // originally 10
const double GUIVisualizationDetailSettings::geometryPointsDetails(10);
const double GUIVisualizationDetailSettings::geometryPointsText(20);
const double GUIVisualizationDetailSettings::stoppingPlaceDetails(10);
const double GUIVisualizationDetailSettings::stoppingPlaceText(10);
const double GUIVisualizationDetailSettings::detectorDetails(10);
const double GUIVisualizationDetailSettings::detectorText(30);
const double GUIVisualizationDetailSettings::calibratorText(10);
const double GUIVisualizationDetailSettings::stopsDetails(10);
const double GUIVisualizationDetailSettings::stopsText(50);
const double GUIVisualizationDetailSettings::vehicleTriangles(2);
const double GUIVisualizationDetailSettings::vehicleBoxes(5);
const double GUIVisualizationDetailSettings::vehicleShapes(10);
const double GUIVisualizationDetailSettings::personTriangles(2);
const double GUIVisualizationDetailSettings::personCircles(5);
const double GUIVisualizationDetailSettings::personShapes(10);
const double GUIVisualizationDetailSettings::personExaggeration(4);

// -------------------------------------------------------------------------
// scheme names
// -------------------------------------------------------------------------

const std::string GUIVisualizationSettings::SCHEME_NAME_EDGE_PARAM_NUMERICAL("by param (numerical, streetwise)");
const std::string GUIVisualizationSettings::SCHEME_NAME_LANE_PARAM_NUMERICAL("by param (numerical, lanewise)");
const std::string GUIVisualizationSettings::SCHEME_NAME_PARAM_NUMERICAL("by param (numerical)");
const std::string GUIVisualizationSettings::SCHEME_NAME_EDGEDATA_NUMERICAL("by edgeData (numerical, streetwise)");
const std::string GUIVisualizationSettings::SCHEME_NAME_DATA_ATTRIBUTE_NUMERICAL("by attribute (numerical)");
const std::string GUIVisualizationSettings::SCHEME_NAME_SELECTION("by selection");
const std::string GUIVisualizationSettings::SCHEME_NAME_TYPE("by type");
const std::string GUIVisualizationSettings::SCHEME_NAME_PERMISSION_CODE("by permission code");
const std::string GUIVisualizationSettings::SCHEME_NAME_EDGEDATA_LIVE("by live edgeData");

const double GUIVisualizationSettings::MISSING_DATA(std::numeric_limits<double>::max());
RGBColor GUIVisualizationSettings::COL_MISSING_DATA(225, 225, 225);

// color constants for scheme background
#define COL_SCHEME_EMISSION RGBColor(255,255,210)
#define COL_SCHEME_MISC     RGBColor(210,220,255)
#define COL_SCHEME_STATIC   RGBColor(230,230,230)
#define COL_SCHEME_DYNAMIC  RGBColor(220,255,220)

// ===========================================================================
// member method definitions
// ===========================================================================

// ---------------------------------------------------------------------------
// GUIVisualizationTextSettings - methods
// ---------------------------------------------------------------------------

GUIVisualizationTextSettings::GUIVisualizationTextSettings(bool _showText, double _size, RGBColor _color, RGBColor _bgColor, bool _constSize, bool _onlySelected) :
    showText(_showText),
    size(_size),
    color(_color),
    bgColor(_bgColor),
    constSize(_constSize),
    onlySelected(_onlySelected) {
}


bool
GUIVisualizationTextSettings::operator==(const GUIVisualizationTextSettings& other) {
    return (showText == other.showText) &&
           (size == other.size) &&
           (color == other.color) &&
           (bgColor == other.bgColor) &&
           (constSize == other.constSize) &&
           (onlySelected == other.onlySelected);
}


bool
GUIVisualizationTextSettings::operator!=(const GUIVisualizationTextSettings& other) {
    return (showText != other.showText) ||
           (size != other.size) ||
           (color != other.color) ||
           (bgColor != other.bgColor) ||
           (constSize != other.constSize) ||
           (onlySelected != other.onlySelected);
}


void
GUIVisualizationTextSettings::print(OutputDevice& dev, const std::string& name) const {
    dev.writeAttr(name + "_show", showText);
    dev.writeAttr(name + "_size", size);
    dev.writeAttr(name + "_color", color);
    dev.writeAttr(name + "_bgColor", bgColor);
    dev.writeAttr(name + "_constantSize", constSize);
    dev.writeAttr(name + "_onlySelected", onlySelected);
}


double
GUIVisualizationTextSettings::scaledSize(double scale, double constFactor) const {
    return constSize ? (size / scale) : (size * constFactor);
}


bool
GUIVisualizationTextSettings::show(const GUIGlObject* o) const {
    return showText && (!onlySelected || o == nullptr || gSelected.isSelected(o));
}

// ---------------------------------------------------------------------------
// GUIVisualizationSizeSettings - methods
// ---------------------------------------------------------------------------

GUIVisualizationSizeSettings::GUIVisualizationSizeSettings(double _minSize, double _exaggeration, bool _constantSize, bool _constantSizeSelected) :
    minSize(_minSize),
    exaggeration(_exaggeration),
    constantSize(_constantSize),
    constantSizeSelected(_constantSizeSelected) {
}


double
GUIVisualizationSizeSettings::getExaggeration(const GUIVisualizationSettings& s, const GUIGlObject* o, double factor) const {
    // declare exaggeration final
    double exaggerationFinal;
    /// @note should look normal-sized at zoom 1000
    if (constantSize && (!constantSizeSelected || (o == nullptr) || gSelected.isSelected(o))) {
        exaggerationFinal = MAX2(exaggeration, exaggeration * factor / s.scale);
    } else if (!constantSizeSelected || (o == nullptr) || gSelected.isSelected(o)) {
        exaggerationFinal  = exaggeration;
    } else {
        exaggerationFinal = 1;
    }
    // add selectorFrameScale
    if ((o != nullptr) && gSelected.isSelected(o)) {
        return (exaggerationFinal * s.selectorFrameScale);
    } else {
        return exaggerationFinal;
    }
}


bool
GUIVisualizationSizeSettings::operator==(const GUIVisualizationSizeSettings& other) {
    return (constantSize == other.constantSize) &&
           (constantSizeSelected == other.constantSizeSelected) &&
           (minSize == other.minSize) &&
           (exaggeration == other.exaggeration);
}


bool
GUIVisualizationSizeSettings::operator!=(const GUIVisualizationSizeSettings& other) {
    return (constantSize != other.constantSize) ||
           (constantSizeSelected != other.constantSizeSelected) ||
           (minSize != other.minSize) ||
           (exaggeration != other.exaggeration);
}


void
GUIVisualizationSizeSettings::print(OutputDevice& dev, const std::string& name) const {
    dev.writeAttr(name + "_minSize", minSize);
    dev.writeAttr(name + "_exaggeration", exaggeration);
    dev.writeAttr(name + "_constantSize", constantSize);
    dev.writeAttr(name + "_constantSizeSelected", constantSizeSelected);
}

// ---------------------------------------------------------------------------
// GUIVisualizationColorSettings - methods
// ---------------------------------------------------------------------------

GUIVisualizationColorSettings::GUIVisualizationColorSettings() :
    selectionColor(0, 0, 204, 255),
    selectedEdgeColor(0, 0, 204, 255),
    selectedLaneColor(0, 0, 128, 255),
    selectedConnectionColor(0, 0, 100, 255),
    selectedProhibitionColor(0, 0, 120, 255),
    selectedCrossingColor(0, 100, 196, 255),
    selectedAdditionalColor(0, 0, 150, 255),
    selectedRouteColor(0, 0, 150, 255),
    selectedVehicleColor(0, 0, 100, 255),
    selectedPersonColor(0, 0, 120, 255),
    selectedPersonPlanColor(0, 0, 130, 255),
    selectedContainerColor(0, 0, 120, 255),
    selectedContainerPlanColor(0, 0, 130, 255),
    selectedEdgeDataColor(0, 0, 150, 255),
    busStopColor(76, 170, 50),
    busStopColorSign(255, 235, 0),
    trainStopColor(76, 170, 50),
    trainStopColorSign(255, 235, 0),
    containerStopColor(83, 89, 172),
    containerStopColorSign(177, 184, 186, 171),
    chargingStationColor(114, 210, 252),
    chargingStationColorSign(255, 235, 0),
    chargingStationColorCharge(255, 180, 0),
    parkingAreaColor(83, 89, 172),
    parkingAreaColorSign(177, 184, 186),
    parkingSpaceColorContour(0, 255, 0),
    parkingSpaceColor(255, 200, 200),
    stopColor(220, 20, 30),
    waypointColor(0, 127, 14),
    vehicleTripColor(255, 128, 0),
    stopPersonColor(255, 0, 0),
    personTripColor(200, 0, 255),
    walkColor(0, 255, 0),
    rideColor(0, 0, 255),
    stopContainerColor(255, 0, 0),
    transportColor(100, 200, 0),
    transhipColor(100, 0, 200) {
}


bool
GUIVisualizationColorSettings::operator==(const GUIVisualizationColorSettings& v2) {
    return (selectionColor == v2.selectionColor) &&
           (selectedEdgeColor == v2.selectedEdgeColor) &&
           (selectedLaneColor == v2.selectedLaneColor) &&
           (selectedConnectionColor == v2.selectedConnectionColor) &&
           (selectedProhibitionColor == v2.selectedProhibitionColor) &&
           (selectedCrossingColor == v2.selectedCrossingColor) &&
           (selectedAdditionalColor == v2.selectedAdditionalColor) &&
           (selectedRouteColor == v2.selectedRouteColor) &&
           (selectedVehicleColor == v2.selectedVehicleColor) &&
           (selectedPersonColor == v2.selectedPersonColor) &&
           (selectedContainerColor == v2.selectedContainerColor) &&
           (selectedPersonPlanColor == v2.selectedPersonPlanColor) &&
           (selectedEdgeDataColor == v2.selectedEdgeDataColor) &&
           (busStopColor == v2.busStopColor) &&
           (busStopColorSign == v2.busStopColorSign) &&
           (trainStopColor == v2.trainStopColor) &&
           (trainStopColorSign == v2.trainStopColorSign) &&
           (containerStopColor == v2.containerStopColor) &&
           (containerStopColorSign == v2.containerStopColorSign) &&
           (chargingStationColor == v2.chargingStationColor) &&
           (chargingStationColorSign == v2.chargingStationColorSign) &&
           (chargingStationColorCharge == v2.chargingStationColorCharge) &&
           (parkingAreaColor == v2.parkingAreaColor) &&
           (parkingAreaColorSign == v2.parkingAreaColorSign) &&
           (parkingSpaceColorContour == v2.parkingSpaceColorContour) &&
           (parkingSpaceColor == v2.parkingSpaceColor) &&
           (stopColor == v2.stopColor) &&
           (waypointColor == v2.waypointColor) &&
           (vehicleTripColor == v2.vehicleTripColor) &&
           (stopPersonColor == v2.stopPersonColor) &&
           (personTripColor == v2.personTripColor) &&
           (walkColor == v2.walkColor) &&
           (rideColor == v2.rideColor) &&
           (stopContainerColor == v2.stopContainerColor) &&
           (transportColor == v2.transportColor) &&
           (transhipColor == v2.transhipColor);
}


bool
GUIVisualizationColorSettings::operator!=(const GUIVisualizationColorSettings& v2) {
    return (selectionColor != v2.selectionColor) ||
           (selectedEdgeColor != v2.selectedEdgeColor) ||
           (selectedLaneColor != v2.selectedLaneColor) ||
           (selectedConnectionColor != v2.selectedConnectionColor) ||
           (selectedProhibitionColor != v2.selectedProhibitionColor) ||
           (selectedCrossingColor != v2.selectedCrossingColor) ||
           (selectedAdditionalColor != v2.selectedAdditionalColor) ||
           (selectedRouteColor != v2.selectedRouteColor) ||
           (selectedVehicleColor != v2.selectedVehicleColor) ||
           (selectedPersonColor != v2.selectedPersonColor) ||
           (selectedContainerColor != v2.selectedContainerColor) ||
           (selectedPersonPlanColor != v2.selectedPersonPlanColor) ||
           (selectedEdgeDataColor != v2.selectedEdgeDataColor) ||
           (busStopColor != v2.busStopColor) ||
           (busStopColorSign != v2.busStopColorSign) ||
           (trainStopColor != v2.trainStopColor) ||
           (trainStopColorSign != v2.trainStopColorSign) ||
           (containerStopColor != v2.containerStopColor) ||
           (containerStopColorSign != v2.containerStopColorSign) ||
           (chargingStationColor != v2.chargingStationColor) ||
           (chargingStationColorSign != v2.chargingStationColorSign) ||
           (chargingStationColorCharge != v2.chargingStationColorCharge) ||
           (parkingAreaColor != v2.parkingAreaColor) ||
           (parkingAreaColorSign != v2.parkingAreaColorSign) ||
           (parkingSpaceColorContour != v2.parkingSpaceColorContour) ||
           (parkingSpaceColor != v2.parkingSpaceColor) ||
           (stopColor != v2.stopColor) ||
           (waypointColor != v2.waypointColor) ||
           (vehicleTripColor != v2.vehicleTripColor) ||
           (stopPersonColor != v2.stopPersonColor) ||
           (personTripColor != v2.personTripColor) ||
           (walkColor != v2.walkColor) ||
           (rideColor != v2.rideColor) ||
           (stopContainerColor != v2.stopContainerColor) ||
           (transportColor != v2.transportColor) ||
           (transhipColor != v2.transhipColor);
}

// ---------------------------------------------------------------------------
// GUIVisualizationWidthSettings - methods
// ---------------------------------------------------------------------------

GUIVisualizationWidthSettings::GUIVisualizationWidthSettings() :
    tripWidth(0.2),
    personTripWidth(0.25),
    walkWidth(0.25),
    rideWidth(0.25),
    transportWidth(0.25),
    transhipWidth(0.25) {
}


bool
GUIVisualizationWidthSettings::operator==(const GUIVisualizationWidthSettings& v2) {
    return (tripWidth == v2.tripWidth) &&
           (personTripWidth == v2.personTripWidth) &&
           (walkWidth == v2.walkWidth) &&
           (rideWidth == v2.rideWidth) &&
           (transportWidth == v2.transportWidth) &&
           (transhipWidth == v2.transhipWidth);
}


bool
GUIVisualizationWidthSettings::operator!=(const GUIVisualizationWidthSettings& v2) {
    return (tripWidth != v2.tripWidth) ||
           (personTripWidth != v2.personTripWidth) ||
           (walkWidth != v2.walkWidth) ||
           (rideWidth != v2.rideWidth) ||
           (transportWidth != v2.transportWidth) ||
           (transhipWidth != v2.transhipWidth);
}

// ---------------------------------------------------------------------------
// GUIVisualizationWidthSettings - methods
// ---------------------------------------------------------------------------

GUIVisualizationSettings::GUIVisualizationSettings(const std::string& _name, bool _netedit) :
    name(_name),
    netedit(_netedit),
    angle(0),
    dither(false),
    fps(false),
    backgroundColor(RGBColor::WHITE),
    showGrid(false), gridXSize(100), gridYSize(100),
    laneShowBorders(false), showBikeMarkings(true), showLinkDecals(true),
    realisticLinkRules(false),
<<<<<<< HEAD
    showLinkRules(true),
    showRails(true),
    secondaryShape(false),
    edgeName(false, 60, RGBColor(255, 128, 0, 255)),
=======
    showLinkRules(true), showRails(true),
    edgeName(false, 60, RGBColor::ORANGE),
>>>>>>> 69fffa96
    internalEdgeName(false, 45, RGBColor(128, 64, 0, 255)),
    cwaEdgeName(false, 60, RGBColor::MAGENTA),
    streetName(false, 60, RGBColor::YELLOW),
    edgeValue(false, 100, RGBColor::CYAN),
    edgeScaleValue(false, 100, RGBColor::BLUE),
    hideConnectors(false),
    laneWidthExaggeration(1),
    laneMinSize(0),
    showLaneDirection(false),
    showSublanes(true),
    spreadSuperposed(false),
    edgeParam("EDGE_KEY"),
    laneParam("LANE_KEY"),
    vehicleParam("PARAM_NUMERICAL"),
    vehicleScaleParam("PARAM_NUMERICAL"),
    vehicleTextParam("PARAM_TEXT"),
    edgeData("speed"),
    edgeDataID(""),
    edgeDataScaling(""),
    edgeValueHideCheck(false),
    edgeValueHideThreshold(0),
    edgeValueHideCheck2(false),
    edgeValueHideThreshold2(200),
    vehicleQuality(0), showBlinker(true),
    drawLaneChangePreference(false),
    drawMinGap(false),
    drawBrakeGap(false),
    showBTRange(false),
    showRouteIndex(false),
    scaleLength(true),
    drawReversed(false),
    showParkingInfo(false),
    vehicleSize(1),
    vehicleName(false, 60, RGBColor(204, 153, 0, 255)),
    vehicleValue(false, 80, RGBColor::CYAN),
    vehicleScaleValue(false, 80, RGBColor::GREY),
    vehicleText(false, 80, RGBColor::RED),
    personQuality(netedit ? 2 : 0),
    personSize(1),
    personName(false, 60, RGBColor(0, 153, 204, 255)),
    personValue(false, 80, RGBColor::CYAN),
    containerQuality(0),
    containerSize(1),
    containerName(false, 60, RGBColor(0, 153, 204, 255)),
    drawLinkTLIndex(false, 65, RGBColor(128, 128, 255, 255), RGBColor::INVISIBLE, false),
    drawLinkJunctionIndex(false, 65, RGBColor(128, 128, 255, 255), RGBColor::INVISIBLE, false),
    junctionID(false, 60, RGBColor(0, 255, 128, 255)),
    junctionName(false, 60, RGBColor(192, 255, 128, 255)),
    internalJunctionName(false, 50, RGBColor(0, 204, 128, 255)),
    tlsPhaseIndex(false, 150, RGBColor::YELLOW),
    tlsPhaseName(false, 150, RGBColor::ORANGE),
    showLane2Lane(false),
    drawJunctionShape(true),
    drawCrossingsAndWalkingareas(true),
    junctionSize(1),
    addMode(0),
    addSize(1),
    addName(false, 60, RGBColor(255, 0, 128, 255)),
    addFullName(false, 60, RGBColor(255, 0, 128, 255)),
    poiSize(0),
    poiDetail(16),
    poiName(false, 50, RGBColor(255, 0, 128, 255)),
    poiType(false, 60, RGBColor(255, 0, 128, 255)),
    poiText(false, 80, RGBColor(140, 0, 255, 255)),
    poiTextParam("PARAM_TEXT"),
    polySize(0), polyName(false, 50, RGBColor(255, 0, 128, 255)),
    polyType(false, 60, RGBColor(255, 0, 128, 255)),
    dataValue(false, 100, RGBColor::CYAN),
    tazRelWidthExaggeration(1),
    edgeRelWidthExaggeration(1),
    relDataAttr("count"),
    dataValueHideCheck(false),
    dataValueHideThreshold(0),
    show3DTLSLinkMarkers(true),
    show3DTLSDomes(true),
    generate3DTLSModels(false),
    show3DHeadUpDisplay(true),
    ambient3DLight(OSG_color_AMBIENT),
    diffuse3DLight(OSG_color_DIFFUSE),
    skyColor(OSG_color_SKY),
    showSizeLegend(true),
    showColorLegend(false),
    showVehicleColorLegend(false),
    gaming(false),
    drawBoundaries(false),
    selectorFrameScale(1.),
    drawForPositionSelection(false),
    drawForRectangleSelection(false),
    forceDrawForPositionSelection(false),
    forceDrawForRectangleSelection(false),
    disableDottedContours(false),
    geometryIndices(false, 50, RGBColor(255, 0, 128, 255)),
    lefthand(false),
    disableLaneIcons(false) {
    // init defaults depending of netedit or SUMO-GUI
    if (netedit) {
        initNeteditDefaults();
    } else {
        initSumoGuiDefaults();
    }
}


void
GUIVisualizationSettings::copy(const GUIVisualizationSettings& s) {
    // just copy. Note: By default = operator is disabled to avoid accidental copies)
    *this = s;
}


void
GUIVisualizationSettings::initSumoGuiDefaults() {
    /// add lane coloring schemes
    GUIColorScheme scheme = GUIColorScheme("uniform", RGBColor::BLACK, "road", true, 0);
    scheme.addColor(RGBColor::GREY, 1, "sidewalk");
    scheme.addColor(RGBColor(192, 66, 44), 2, "bike lane");
    scheme.addColor(RGBColor(0, 0, 0, 0), 3, "green verge");
    scheme.addColor(RGBColor(150, 200, 200), 4, "waterway");
    scheme.addColor(RGBColor::BLACK, 5, "railway");
    scheme.addColor(RGBColor(64, 0, 64), 6, "rails on road");
    scheme.addColor(RGBColor(92, 92, 92), 7, "no passenger"); // paths, service roads etc
    scheme.addColor(RGBColor::RED, 8, "closed"); // road closing
    scheme.addColor(RGBColor::GREEN, 9, "connector"); // macro-connector
    scheme.addColor(RGBColor::ORANGE, 10, "forbidden"); // forbidden road
    laneColorer.addScheme(scheme);
    scheme = GUIColorScheme(SCHEME_NAME_SELECTION, RGBColor(128, 128, 128, 255), "unselected", true, 0, COL_SCHEME_MISC);
    scheme.addColor(RGBColor(0, 80, 180, 255), 1, "selected");
    laneColorer.addScheme(scheme);
    scheme = GUIColorScheme(SCHEME_NAME_PERMISSION_CODE, RGBColor(240, 240, 240), "nobody");
    scheme.addColor(RGBColor(10, 10, 10), (double)SVC_PASSENGER, "passenger");
    scheme.addColor(RGBColor(128, 128, 128), (double)SVC_PEDESTRIAN, "pedestrian");
    scheme.addColor(RGBColor(80, 80, 80), (double)(SVC_PEDESTRIAN | SVC_DELIVERY), "pedestrian_delivery");
    scheme.addColor(RGBColor(192, 66, 44), (double)SVC_BICYCLE, "bicycle");
    scheme.addColor(RGBColor(40, 100, 40), (double)SVC_BUS, "bus");
    scheme.addColor(RGBColor(166, 147, 26), (double)SVC_TAXI, "taxi");
    scheme.addColor(RGBColor::BLACK, (double)(SVCAll & ~SVC_NON_ROAD), "normal_road");
    scheme.addColor(RGBColor::BLACK, (double)(SVCAll & ~(SVC_PEDESTRIAN | SVC_NON_ROAD)), "disallow_pedestrian");
    scheme.addColor(RGBColor(255, 206, 0), (double)(SVCAll & ~(SVC_PEDESTRIAN | SVC_BICYCLE | SVC_MOPED | SVC_NON_ROAD)), "motorway");
    scheme.addColor(RGBColor(150, 200, 200), (double)SVC_SHIP, "waterway");
    scheme.addColor(RGBColor::GREEN, (double)SVCAll, "all");
    laneColorer.addScheme(scheme);
    // ... traffic states ...
    scheme = GUIColorScheme("by allowed speed (lanewise)", RGBColor::RED);
    scheme.addColor(RGBColor::YELLOW, 30. / 3.6);
    scheme.addColor(RGBColor::GREEN, 55. / 3.6);
    scheme.addColor(RGBColor::CYAN, 80. / 3.6);
    scheme.addColor(RGBColor::BLUE, 120. / 3.6);
    scheme.addColor(RGBColor::MAGENTA, 150. / 3.6);
    laneColorer.addScheme(scheme);
    scheme = GUIColorScheme("by current occupancy (lanewise, brutto)", RGBColor(235, 235, 235), "", false, 0, COL_SCHEME_DYNAMIC);
    scheme.addColor(RGBColor::GREEN, 0.25);
    scheme.addColor(RGBColor::YELLOW, 0.5);
    scheme.addColor(RGBColor::ORANGE, 0.75);
    scheme.addColor(RGBColor::RED, 1.0);
    laneColorer.addScheme(scheme);
    scheme = GUIColorScheme("by current occupancy (lanewise, netto)", RGBColor(235, 235, 235), "", false, 0, COL_SCHEME_DYNAMIC);
    scheme.addColor(RGBColor::GREEN, 0.25);
    scheme.addColor(RGBColor::YELLOW, 0.5);
    scheme.addColor(RGBColor::ORANGE, 0.75);
    scheme.addColor(RGBColor::RED, 1.0);
    laneColorer.addScheme(scheme);
    scheme = GUIColorScheme("by first vehicle waiting time (lanewise)", RGBColor(235, 235, 235), "", false, 0, COL_SCHEME_DYNAMIC);
    scheme.addColor(RGBColor::CYAN, 30.);
    scheme.addColor(RGBColor::GREEN, 100.);
    scheme.addColor(RGBColor::YELLOW, 200.);
    scheme.addColor(RGBColor::RED, 300.);
    laneColorer.addScheme(scheme);
    scheme = GUIColorScheme("by lane number (streetwise)", RGBColor::RED);
    scheme.addColor(RGBColor::BLUE, 5.);
    laneColorer.addScheme(scheme);
    // ... emissions ...
    scheme = GUIColorScheme("by CO2 emissions", RGBColor::GREY, "", false, 0, COL_SCHEME_EMISSION);
    scheme.addColor(RGBColor::CYAN, 450);
    scheme.addColor(RGBColor::GREEN, 900);
    scheme.addColor(RGBColor::YELLOW, 1350);
    scheme.addColor(RGBColor::ORANGE, 1800);
    scheme.addColor(RGBColor::RED, 2250);
    scheme.addColor(RGBColor::MAGENTA, 3000);
    laneColorer.addScheme(scheme);
    scheme = GUIColorScheme("by CO emissions", RGBColor::GREY, "", false, 0, COL_SCHEME_EMISSION);
    scheme.addColor(RGBColor::CYAN, 30);
    scheme.addColor(RGBColor::GREEN, 60);
    scheme.addColor(RGBColor::YELLOW, 90);
    scheme.addColor(RGBColor::ORANGE, 120);
    scheme.addColor(RGBColor::RED, 150);
    scheme.addColor(RGBColor::MAGENTA, 200);
    laneColorer.addScheme(scheme);
    scheme = GUIColorScheme("by PMx emissions", RGBColor::GREY, "", false, 0, COL_SCHEME_EMISSION);
    scheme.addColor(RGBColor::CYAN, 0.3);
    scheme.addColor(RGBColor::GREEN, 0.5);
    scheme.addColor(RGBColor::YELLOW, 0.8);
    scheme.addColor(RGBColor::ORANGE, 1);
    scheme.addColor(RGBColor::RED, 1.3);
    scheme.addColor(RGBColor::MAGENTA, 1.6);
    laneColorer.addScheme(scheme);
    scheme = GUIColorScheme("by NOx emissions", RGBColor::GREY, "", false, 0, COL_SCHEME_EMISSION);
    scheme.addColor(RGBColor::CYAN, 6);
    scheme.addColor(RGBColor::GREEN, 12);
    scheme.addColor(RGBColor::YELLOW, 18);
    scheme.addColor(RGBColor::ORANGE, 24);
    scheme.addColor(RGBColor::RED, 30);
    scheme.addColor(RGBColor::MAGENTA, 40);
    laneColorer.addScheme(scheme);
    scheme = GUIColorScheme("by HC emissions", RGBColor::GREY, "", false, 0, COL_SCHEME_EMISSION);
    scheme.addColor(RGBColor::CYAN, 8);
    scheme.addColor(RGBColor::GREEN, 16);
    scheme.addColor(RGBColor::YELLOW, 24);
    scheme.addColor(RGBColor::ORANGE, 32);
    scheme.addColor(RGBColor::RED, 40);
    scheme.addColor(RGBColor::MAGENTA, 50);
    laneColorer.addScheme(scheme);
    scheme = GUIColorScheme("by fuel consumption", RGBColor::GREY, "", false, 0, COL_SCHEME_EMISSION);
    scheme.addColor(RGBColor::CYAN, 0.2);
    scheme.addColor(RGBColor::GREEN, 0.4);
    scheme.addColor(RGBColor::YELLOW, 0.6);
    scheme.addColor(RGBColor::ORANGE, 0.8);
    scheme.addColor(RGBColor::RED, 1);
    scheme.addColor(RGBColor::MAGENTA, 1.3);
    laneColorer.addScheme(scheme);
    scheme = GUIColorScheme("by noise emissions (Harmonoise)", RGBColor::GREY, "", false, 0, COL_SCHEME_EMISSION);
    scheme.addColor(RGBColor::CYAN, 1.3);
    scheme.addColor(RGBColor::GREEN, 1.4);
    scheme.addColor(RGBColor::YELLOW, 1.6);
    scheme.addColor(RGBColor::ORANGE, 1.7);
    scheme.addColor(RGBColor::RED, 1.9);
    scheme.addColor(RGBColor::MAGENTA, 2.4);
    laneColorer.addScheme(scheme);
    // ... weights (experimental) ...
    scheme = GUIColorScheme("by global travel time", RGBColor::GREEN);
    scheme.addColor(RGBColor::RED, 100.);
    scheme.setAllowsNegativeValues(true);
    laneColorer.addScheme(scheme);
    scheme = GUIColorScheme("by global speed percentage", RGBColor::RED);
    scheme.addColor(RGBColor::YELLOW, 50.);
    scheme.addColor(RGBColor::GREEN, 100.);
    scheme.setAllowsNegativeValues(true);
    laneColorer.addScheme(scheme);
    scheme = GUIColorScheme("by given length/geometrical length", RGBColor::RED);
    scheme.addColor(RGBColor::ORANGE, 0.25);
    scheme.addColor(RGBColor::YELLOW, 0.5);
    scheme.addColor(RGBColor(179, 179, 179, 255), 1.);
    scheme.addColor(RGBColor::GREEN, 2.);
    scheme.addColor(RGBColor::CYAN, 4.);
    scheme.addColor(RGBColor::BLUE, 100.);
    laneColorer.addScheme(scheme);
    laneColorer.addScheme(GUIColorScheme("by angle", RGBColor::YELLOW, "", true));
    scheme = GUIColorScheme("by loaded weight", RGBColor::GREEN);
    scheme.addColor(RGBColor::RED, 100.);
    scheme.setAllowsNegativeValues(true);
    laneColorer.addScheme(scheme);
    scheme = GUIColorScheme("by priority", RGBColor::YELLOW);
    scheme.addColor(RGBColor::RED, -20.);
    scheme.addColor(RGBColor::GREEN, 20.);
    scheme.setAllowsNegativeValues(true);
    laneColorer.addScheme(scheme);
    scheme = GUIColorScheme("by height at start", RGBColor::GREY);
    scheme.addColor(RGBColor::BLUE, -10.);
    scheme.addColor(RGBColor::RED, 10.);
    scheme.addColor(RGBColor::YELLOW, 50.);
    scheme.addColor(RGBColor::GREEN, 100.);
    scheme.addColor(RGBColor::MAGENTA, 200.);
    scheme.setAllowsNegativeValues(true);
    laneColorer.addScheme(scheme);
    scheme = GUIColorScheme("by height at geometry-segment start", RGBColor::GREY);
    scheme.addColor(RGBColor::BLUE, -10.);
    scheme.addColor(RGBColor::RED, 10.);
    scheme.addColor(RGBColor::YELLOW, 50.);
    scheme.addColor(RGBColor::GREEN, 100.);
    scheme.addColor(RGBColor::MAGENTA, 200.);
    scheme.setAllowsNegativeValues(true);
    laneColorer.addScheme(scheme);
    scheme = GUIColorScheme("by inclination", RGBColor::GREY);
    scheme.addColor(RGBColor::YELLOW, 0.1);
    scheme.addColor(RGBColor::RED, 0.3);
    scheme.addColor(RGBColor::GREEN, -0.1);
    scheme.addColor(RGBColor::BLUE, -0.3);
    scheme.setAllowsNegativeValues(true);
    laneColorer.addScheme(scheme);
    scheme = GUIColorScheme("by geometry-segment inclination", RGBColor::GREY);
    scheme.addColor(RGBColor::YELLOW, 0.1);
    scheme.addColor(RGBColor::RED, 0.3);
    scheme.addColor(RGBColor::GREEN, -0.1);
    scheme.addColor(RGBColor::BLUE, -0.3);
    scheme.setAllowsNegativeValues(true);
    laneColorer.addScheme(scheme);
    scheme = GUIColorScheme("by average speed", RGBColor::RED, "", false, 0, COL_SCHEME_DYNAMIC);
    scheme.addColor(RGBColor::YELLOW, 30. / 3.6);
    scheme.addColor(RGBColor::GREEN, 55. / 3.6);
    scheme.addColor(RGBColor::CYAN, 80. / 3.6);
    scheme.addColor(RGBColor::BLUE, 120. / 3.6);
    scheme.addColor(RGBColor::MAGENTA, 150. / 3.6);
    laneColorer.addScheme(scheme);
    scheme = GUIColorScheme("by average relative speed ", RGBColor::RED, "", false, 0, COL_SCHEME_DYNAMIC);
    scheme.addColor(RGBColor::YELLOW, 0.25);
    scheme.addColor(RGBColor::GREEN, 0.5);
    scheme.addColor(RGBColor::CYAN, 0.75);
    scheme.addColor(RGBColor::BLUE, 1.);
    scheme.addColor(RGBColor::MAGENTA, 1.25);
    laneColorer.addScheme(scheme);
    scheme = GUIColorScheme("by routing device assumed speed ", RGBColor::RED, "", false, 0, COL_SCHEME_DYNAMIC);
    scheme.addColor(RGBColor::YELLOW, 30. / 3.6);
    scheme.addColor(RGBColor::GREEN, 55. / 3.6);
    scheme.addColor(RGBColor::CYAN, 80. / 3.6);
    scheme.addColor(RGBColor::BLUE, 120. / 3.6);
    scheme.addColor(RGBColor::MAGENTA, 150. / 3.6);
    laneColorer.addScheme(scheme);
    scheme = GUIColorScheme("by electricity consumption", RGBColor::GREEN, "", false, 0, COL_SCHEME_EMISSION);
    scheme.addColor(RGBColor::CYAN, 0.2);
    scheme.addColor(RGBColor::GREEN, 0.4);
    scheme.addColor(RGBColor::YELLOW, 0.6);
    scheme.addColor(RGBColor::ORANGE, 0.8);
    scheme.addColor(RGBColor::RED, 1.0);
    scheme.addColor(RGBColor::MAGENTA, 2.0);
    laneColorer.addScheme(scheme);
    scheme = GUIColorScheme("by insertion-backlog (streetwise)", RGBColor(204, 204, 204), "", false, 0, COL_SCHEME_DYNAMIC);
    scheme.addColor(RGBColor::GREEN, 1.);
    scheme.addColor(RGBColor::YELLOW, 10.);
    scheme.addColor(RGBColor::RED, 100.);
    laneColorer.addScheme(scheme);
    scheme = GUIColorScheme("by TAZ (streetwise)", RGBColor(204, 204, 204), "no TAZ", true);
    laneColorer.addScheme(scheme);
    scheme = GUIColorScheme(SCHEME_NAME_EDGE_PARAM_NUMERICAL, RGBColor(204, 204, 204));
    scheme.setAllowsNegativeValues(true);
    laneColorer.addScheme(scheme);
    scheme = GUIColorScheme(SCHEME_NAME_LANE_PARAM_NUMERICAL, RGBColor(204, 204, 204));
    scheme.setAllowsNegativeValues(true);
    laneColorer.addScheme(scheme);
    scheme = GUIColorScheme(SCHEME_NAME_EDGEDATA_NUMERICAL, COL_MISSING_DATA, "missing data", false, MISSING_DATA);
    scheme.setAllowsNegativeValues(true);
    laneColorer.addScheme(scheme);
    scheme = GUIColorScheme("by distance (kilometrage)", RGBColor(204, 204, 204));
    scheme.addColor(RGBColor(255, 204, 204), 1.);
    scheme.addColor(RGBColor::RED, 10000.);
    scheme.addColor(RGBColor(204, 204, 255), -1.);
    scheme.addColor(RGBColor::BLUE, -10000.);
    scheme.setAllowsNegativeValues(true);
    laneColorer.addScheme(scheme);
    scheme = GUIColorScheme("by abs distance (kilometrage)", RGBColor(204, 204, 204));
    scheme.addColor(RGBColor::RED, 1.);
    scheme.setAllowsNegativeValues(false);
    laneColorer.addScheme(scheme);
    scheme = GUIColorScheme("by reachability (traveltime)", RGBColor::RED);
    scheme.addColor(RGBColor::GREY, INVALID_DOUBLE, "unreachable");
    scheme.setAllowsNegativeValues(true);
    laneColorer.addScheme(scheme);
    scheme = GUIColorScheme("by thread index", RGBColor(204, 204, 204));
    scheme.addColor(RGBColor::RED, 1.);
    laneColorer.addScheme(scheme);
    scheme = GUIColorScheme("free parking spaces", RGBColor(204, 204, 204), "", false, 0, COL_SCHEME_DYNAMIC);
    scheme.addColor(RGBColor::RED, 1.);
    scheme.addColor(RGBColor::YELLOW, 10.);
    scheme.addColor(RGBColor::GREEN, 100.);
    scheme.addColor(RGBColor::BLUE, 1000.);
    laneColorer.addScheme(scheme);
    scheme = GUIColorScheme(SCHEME_NAME_EDGEDATA_LIVE, COL_MISSING_DATA, "missing data", false, MISSING_DATA, COL_SCHEME_DYNAMIC);
    scheme.setAllowsNegativeValues(true);
    laneColorer.addScheme(scheme);

    /// add vehicle coloring schemes
    vehicleColorer.addScheme(GUIColorScheme("given vehicle/type/route color", RGBColor::YELLOW, "", true));
    vehicleColorer.addScheme(GUIColorScheme("uniform", RGBColor::YELLOW, "", true));
    vehicleColorer.addScheme(GUIColorScheme("given/assigned vehicle color", RGBColor::YELLOW, "", true));
    vehicleColorer.addScheme(GUIColorScheme("given/assigned type color", RGBColor::YELLOW, "", true));
    vehicleColorer.addScheme(GUIColorScheme("given/assigned route color", RGBColor::YELLOW, "", true));
    vehicleColorer.addScheme(GUIColorScheme("depart position as HSV", RGBColor::YELLOW, "", true));
    vehicleColorer.addScheme(GUIColorScheme("arrival position as HSV", RGBColor::YELLOW, "", true));
    vehicleColorer.addScheme(GUIColorScheme("direction/distance as HSV", RGBColor::YELLOW, "", true));
    scheme = GUIColorScheme("by speed", RGBColor::RED, "", false, 0, COL_SCHEME_DYNAMIC);
    scheme.addColor(RGBColor::YELLOW, 30. / 3.6);
    scheme.addColor(RGBColor::GREEN, 55. / 3.6);
    scheme.addColor(RGBColor::CYAN, 80. / 3.6);
    scheme.addColor(RGBColor::BLUE, 120. / 3.6);
    scheme.addColor(RGBColor::MAGENTA, 150. / 3.6);
    scheme.setAllowsNegativeValues(true); // negative speed indicates stopped
    scheme.addColor(RGBColor::RED, -1); // stopped on road
    scheme.addColor(RGBColor::GREY, -2); // stopped off-road (parking)
    vehicleColorer.addScheme(scheme);
    scheme = GUIColorScheme("by action step", RGBColor::GREY, "no action", true, 0, COL_SCHEME_DYNAMIC);
    scheme.addColor(RGBColor(0, 255, 0, 255), 1., "action in next step");
    scheme.addColor(RGBColor(80, 160, 80, 255), 2., "had action step");
    vehicleColorer.addScheme(scheme);
    scheme = GUIColorScheme("by waiting time", RGBColor::BLUE, "", false, 0, COL_SCHEME_DYNAMIC);
    scheme.addColor(RGBColor::CYAN, 30.);
    scheme.addColor(RGBColor::GREEN, 100.);
    scheme.addColor(RGBColor::YELLOW, 200.);
    scheme.addColor(RGBColor::RED, 300.);
    vehicleColorer.addScheme(scheme);
    scheme = GUIColorScheme("by accumulated waiting time", RGBColor::BLUE, "", false, 0, COL_SCHEME_DYNAMIC);
    scheme.addColor(RGBColor::CYAN, 25.);
    scheme.addColor(RGBColor::GREEN, 50.);
    scheme.addColor(RGBColor::YELLOW, 75.);
    scheme.addColor(RGBColor::RED, 100.);
    vehicleColorer.addScheme(scheme);
    scheme = GUIColorScheme("by time since lane change", RGBColor(179, 179, 179, 255), "0", false, 0, COL_SCHEME_DYNAMIC);
    scheme.addColor(RGBColor(189, 189, 179, 255), -180);
    scheme.addColor(RGBColor(255, 255, 0, 255), -20);
    scheme.addColor(RGBColor(255,   0, 0, 255), -0.01);
    scheme.addColor(RGBColor(0,   0, 255, 255),  0.01);
    scheme.addColor(RGBColor(0, 255, 255, 255),  20);
    scheme.addColor(RGBColor(179, 189, 189, 255),  180);
    scheme.setAllowsNegativeValues(true);
    vehicleColorer.addScheme(scheme);
    scheme = GUIColorScheme("by max speed", RGBColor::RED);
    scheme.addColor(RGBColor::YELLOW, 30. / 3.6);
    scheme.addColor(RGBColor::GREEN, 55. / 3.6);
    scheme.addColor(RGBColor::CYAN, 80. / 3.6);
    scheme.addColor(RGBColor::BLUE, 120. / 3.6);
    scheme.addColor(RGBColor::MAGENTA, 150. / 3.6);
    vehicleColorer.addScheme(scheme);
    // ... emissions ...
    scheme = GUIColorScheme("by CO2 emissions", RGBColor::GREY, "", false, 0, COL_SCHEME_EMISSION);
    scheme.addColor(RGBColor::CYAN, 23000);
    scheme.addColor(RGBColor::GREEN, 46000);
    scheme.addColor(RGBColor::YELLOW, 69000);
    scheme.addColor(RGBColor::ORANGE, 92000);
    scheme.addColor(RGBColor::RED, 115000);
    scheme.addColor(RGBColor::MAGENTA, 150000);
    vehicleColorer.addScheme(scheme);
    scheme = GUIColorScheme("by CO emissions", RGBColor::GREY, "", false, 0, COL_SCHEME_EMISSION);
    scheme.addColor(RGBColor::CYAN, 1500);
    scheme.addColor(RGBColor::GREEN, 3000);
    scheme.addColor(RGBColor::YELLOW, 4500);
    scheme.addColor(RGBColor::ORANGE, 6000);
    scheme.addColor(RGBColor::RED, 7500);
    scheme.addColor(RGBColor::MAGENTA, 10000);
    vehicleColorer.addScheme(scheme);
    scheme = GUIColorScheme("by PMx emissions", RGBColor::GREY, "", false, 0, COL_SCHEME_EMISSION);
    scheme.addColor(RGBColor::CYAN, 12);
    scheme.addColor(RGBColor::GREEN, 24);
    scheme.addColor(RGBColor::YELLOW, 36);
    scheme.addColor(RGBColor::ORANGE, 48);
    scheme.addColor(RGBColor::RED, 60);
    scheme.addColor(RGBColor::MAGENTA, 80);
    vehicleColorer.addScheme(scheme);
    scheme = GUIColorScheme("by NOx emissions", RGBColor::GREY, "", false, 0, COL_SCHEME_EMISSION);
    scheme.addColor(RGBColor::CYAN, 300);
    scheme.addColor(RGBColor::GREEN, 600);
    scheme.addColor(RGBColor::YELLOW, 900);
    scheme.addColor(RGBColor::ORANGE, 1200);
    scheme.addColor(RGBColor::RED, 1500);
    scheme.addColor(RGBColor::MAGENTA, 2000);
    vehicleColorer.addScheme(scheme);
    scheme = GUIColorScheme("by HC emissions", RGBColor::GREY, "", false, 0, COL_SCHEME_EMISSION);
    scheme.addColor(RGBColor::CYAN, 400);
    scheme.addColor(RGBColor::GREEN, 800);
    scheme.addColor(RGBColor::YELLOW, 1200);
    scheme.addColor(RGBColor::ORANGE, 1600);
    scheme.addColor(RGBColor::RED, 2000);
    scheme.addColor(RGBColor::MAGENTA, 2500);
    vehicleColorer.addScheme(scheme);
    scheme = GUIColorScheme("by fuel consumption", RGBColor::GREY, "", false, 0, COL_SCHEME_EMISSION);
    scheme.addColor(RGBColor::CYAN, 10);
    scheme.addColor(RGBColor::GREEN, 20);
    scheme.addColor(RGBColor::YELLOW, 30);
    scheme.addColor(RGBColor::ORANGE, 40);
    scheme.addColor(RGBColor::RED, 50);
    scheme.addColor(RGBColor::MAGENTA, 60);
    vehicleColorer.addScheme(scheme);
    scheme = GUIColorScheme("by noise emissions (Harmonoise)", RGBColor::GREY, "", false, 0, COL_SCHEME_EMISSION);
    scheme.addColor(RGBColor::CYAN, 60);
    scheme.addColor(RGBColor::GREEN, 70);
    scheme.addColor(RGBColor::YELLOW, 80);
    scheme.addColor(RGBColor::ORANGE, 90);
    scheme.addColor(RGBColor::RED, 100);
    scheme.addColor(RGBColor::MAGENTA, 120);
    vehicleColorer.addScheme(scheme);
    scheme = GUIColorScheme("by reroute number", RGBColor::GREY, "", false, 0, COL_SCHEME_DYNAMIC);
    scheme.addColor(RGBColor::YELLOW, 1.);
    scheme.addColor(RGBColor::RED, 10.);
    vehicleColorer.addScheme(scheme);
    scheme = GUIColorScheme(SCHEME_NAME_SELECTION, RGBColor(179, 179, 179, 255), "unselected", true, 0, COL_SCHEME_MISC);
    scheme.addColor(RGBColor(0, 102, 204, 255), 1, "selected");
    vehicleColorer.addScheme(scheme);
    scheme = GUIColorScheme("by offset from best lane", RGBColor(179, 179, 179, 255), "0", false, 0, COL_SCHEME_DYNAMIC);
    scheme.addColor(RGBColor(255, 0, 255, 255), -100, "opposite lane");
    scheme.addColor(RGBColor(255,   0, 0, 255), -3, "-3");
    scheme.addColor(RGBColor(255, 255, 0, 255), -1, "-1");
    scheme.addColor(RGBColor(0, 255, 255, 255),  1,  "1");
    scheme.addColor(RGBColor(0,   0, 255, 255),  3,  "3");
    scheme.setAllowsNegativeValues(true);
    vehicleColorer.addScheme(scheme);
    scheme = GUIColorScheme("by acceleration", RGBColor(179, 179, 179, 255), "0", false, 0, COL_SCHEME_DYNAMIC);
    scheme.addColor(RGBColor(64,    0, 0, 255), -9.0);
    scheme.addColor(RGBColor(255,   0, 0, 255), -4.5 /* -SUMOVTypeParameter::getDefaultDecel() */);
    scheme.addColor(RGBColor(255, 255, 0, 255), -0.1);
    scheme.addColor(RGBColor(0, 255, 255, 255),  0.1);
    scheme.addColor(RGBColor(0,   0, 255, 255),  2.6 /* SUMOVTypeParameter::getDefaultAccel() */);
    scheme.addColor(RGBColor(255, 0, 255, 255),  5.2);
    scheme.setAllowsNegativeValues(true);
    vehicleColorer.addScheme(scheme);
    scheme = GUIColorScheme("by time gap on lane", RGBColor(255, 255, 0, 255), "0", false, 0, COL_SCHEME_DYNAMIC);
    scheme.addColor(RGBColor(179, 179, 179, 255), -1);
    scheme.addColor(RGBColor(0, 255, 255, 255), 1);
    scheme.addColor(RGBColor(0,   0, 255, 255), 2);
    scheme.setAllowsNegativeValues(true);
    vehicleColorer.addScheme(scheme);
    scheme = GUIColorScheme("by depart delay", RGBColor::BLUE);
    scheme.addColor(RGBColor::CYAN, 30.);
    scheme.addColor(RGBColor::GREEN, 100.);
    scheme.addColor(RGBColor::YELLOW, 200.);
    scheme.addColor(RGBColor::RED, 300.);
    vehicleColorer.addScheme(scheme);
    scheme = GUIColorScheme("by electricity consumption", RGBColor::GREY, "", false, 0, COL_SCHEME_EMISSION);
    scheme.addColor(RGBColor::CYAN, 10);
    scheme.addColor(RGBColor::GREEN, 20);
    scheme.addColor(RGBColor::YELLOW, 30);
    scheme.addColor(RGBColor::ORANGE, 40);
    scheme.addColor(RGBColor::RED, 60);
    scheme.addColor(RGBColor::MAGENTA, 100);
    vehicleColorer.addScheme(scheme);
    scheme = GUIColorScheme("by time loss", RGBColor::BLUE, "", false, 0, COL_SCHEME_DYNAMIC);
    scheme.addColor(RGBColor::CYAN, 10.);
    scheme.addColor(RGBColor::GREEN, 60.);
    scheme.addColor(RGBColor::YELLOW, 180.);
    scheme.addColor(RGBColor::RED, 900.);
    vehicleColorer.addScheme(scheme);
    scheme = GUIColorScheme("by stop delay", RGBColor::GREY, "", false, -1, COL_SCHEME_DYNAMIC);
    scheme.addColor(RGBColor::BLUE, 0.);
    scheme.addColor(RGBColor::CYAN, 10.);
    scheme.addColor(RGBColor::GREEN, 60.);
    scheme.addColor(RGBColor::YELLOW, 120.);
    scheme.addColor(RGBColor::ORANGE, 300.);
    scheme.addColor(RGBColor::RED, 900.);
    scheme.setAllowsNegativeValues(true);
    vehicleColorer.addScheme(scheme);
    scheme = GUIColorScheme("by stop arrival delay", RGBColor::GREY, "", false, INVALID_DOUBLE, COL_SCHEME_DYNAMIC);
    scheme.addColor(RGBColor::MAGENTA, -10.);
    scheme.addColor(RGBColor::BLUE, 0.);
    scheme.addColor(RGBColor::CYAN, 10.);
    scheme.addColor(RGBColor::GREEN, 60.);
    scheme.addColor(RGBColor::YELLOW, 120.);
    scheme.addColor(RGBColor::ORANGE, 300.);
    scheme.addColor(RGBColor::RED, 900.);
    scheme.setAllowsNegativeValues(true);
    vehicleColorer.addScheme(scheme);
    scheme = GUIColorScheme("by lateral speed", RGBColor(179, 179, 179, 255), "0", false, 0, COL_SCHEME_DYNAMIC);
    scheme.addColor(RGBColor(255,   0, 0, 255), -3, "-1.5");
    scheme.addColor(RGBColor(255, 255, 0, 255), -1, "-0.5");
    scheme.addColor(RGBColor(0, 255, 255, 255),  1,  "0.5");
    scheme.addColor(RGBColor(0,   0, 255, 255),  3,  "1.5");
    scheme.setAllowsNegativeValues(true);
    vehicleColorer.addScheme(scheme);
    scheme = GUIColorScheme(SCHEME_NAME_PARAM_NUMERICAL, RGBColor(204, 204, 204));
    scheme.setAllowsNegativeValues(true);
    vehicleColorer.addScheme(scheme);
    vehicleColorer.addScheme(GUIColorScheme("random", RGBColor::YELLOW, "", true));
    vehicleColorer.addScheme(GUIColorScheme("by angle", RGBColor::YELLOW, "", true));

    /// add person coloring schemes
    personColorer.addScheme(GUIColorScheme("given person/type color", RGBColor::BLUE, "", true));
    personColorer.addScheme(GUIColorScheme("uniform", RGBColor::BLUE, "", true));
    personColorer.addScheme(GUIColorScheme("given/assigned person color", RGBColor::BLUE, "", true));
    personColorer.addScheme(GUIColorScheme("given/assigned type color", RGBColor::BLUE, "", true));
    scheme = GUIColorScheme("by speed", RGBColor::RED, "", false, 0, COL_SCHEME_DYNAMIC);
    scheme.addColor(RGBColor::YELLOW, 2.5 / 3.6);
    scheme.addColor(RGBColor::GREEN, 5. / 3.6);
    scheme.addColor(RGBColor::BLUE, 10. / 3.6);
    scheme.setAllowsNegativeValues(true); // negative speed indicates stopped
    scheme.addColor(RGBColor::GREY, -1.); // stop stage
    scheme.addColor(RGBColor::GREY, -2.); // stop stage (departure)
    personColorer.addScheme(scheme);
    scheme = GUIColorScheme("by mode", RGBColor::GREY, "waiting for insertion", true, 0, COL_SCHEME_DYNAMIC);
    scheme.addColor(RGBColor::RED, 1., "stopped");
    scheme.addColor(RGBColor::GREEN, 2., "walking");
    scheme.addColor(RGBColor::BLUE, 3., "riding");
    scheme.addColor(RGBColor::CYAN, 4., "accessing trainStop");
    scheme.addColor(RGBColor::YELLOW, 5., "waiting for ride");
    personColorer.addScheme(scheme);
    scheme = GUIColorScheme("by waiting time", RGBColor::BLUE, "", false, 0, COL_SCHEME_DYNAMIC);
    scheme.addColor(RGBColor::CYAN, 30.);
    scheme.addColor(RGBColor::GREEN, 100.);
    scheme.addColor(RGBColor::YELLOW, 200.);
    scheme.addColor(RGBColor::RED, 300.);
    personColorer.addScheme(scheme);
    scheme = GUIColorScheme("by jammed state", RGBColor::BLUE, "", false, 0, COL_SCHEME_DYNAMIC);
    scheme.addColor(RGBColor::RED, 1.);
    personColorer.addScheme(scheme);
    scheme = GUIColorScheme(SCHEME_NAME_SELECTION, RGBColor(179, 179, 179, 255), "unselected", true, 0, COL_SCHEME_MISC);
    scheme.addColor(RGBColor(0, 102, 204, 255), 1, "selected");
    personColorer.addScheme(scheme);
    personColorer.addScheme(GUIColorScheme("by angle", RGBColor::YELLOW, "", true));
    personColorer.addScheme(GUIColorScheme("random", RGBColor::YELLOW, "", true));

    /// add container coloring schemes
    containerColorer.addScheme(GUIColorScheme("given container/type color", RGBColor::YELLOW, "", true));
    containerColorer.addScheme(GUIColorScheme("uniform", RGBColor::YELLOW, "", true));
    containerColorer.addScheme(GUIColorScheme("given/assigned container color", RGBColor::YELLOW, "", true));
    containerColorer.addScheme(GUIColorScheme("given/assigned type color", RGBColor::YELLOW, "", true));
    scheme = GUIColorScheme("by speed", RGBColor::RED, "", false, 0, COL_SCHEME_DYNAMIC);
    scheme.addColor(RGBColor::YELLOW, 2.5 / 3.6);
    scheme.addColor(RGBColor::GREEN, 5. / 3.6);
    scheme.addColor(RGBColor::BLUE, 10. / 3.6);
    containerColorer.addScheme(scheme);
    scheme = GUIColorScheme("by mode", RGBColor::GREY, "waiting for insertion", true, 0, COL_SCHEME_DYNAMIC);
    scheme.addColor(RGBColor::RED, 1., "stopped");
    scheme.addColor(RGBColor::BLUE, 3., "transport");
    scheme.addColor(RGBColor::CYAN, 4., "accessing trainStop");
    scheme.addColor(RGBColor::YELLOW, 5., "waiting for transport");
    scheme.addColor(RGBColor::GREEN, 6., "tranship"); // (moving without vehicle)
    containerColorer.addScheme(scheme);
    scheme = GUIColorScheme("by waiting time", RGBColor::BLUE, "", false, 0, COL_SCHEME_DYNAMIC);
    scheme.addColor(RGBColor::CYAN, 30.);
    scheme.addColor(RGBColor::GREEN, 100.);
    scheme.addColor(RGBColor::YELLOW, 200.);
    scheme.addColor(RGBColor::RED, 300.);
    containerColorer.addScheme(scheme);
    scheme = GUIColorScheme(SCHEME_NAME_SELECTION, RGBColor(179, 179, 179, 255), "unselected", true, 0, COL_SCHEME_MISC);
    scheme.addColor(RGBColor(0, 102, 204, 255), 1, "selected");
    containerColorer.addScheme(scheme);
    containerColorer.addScheme(GUIColorScheme("by angle", RGBColor::YELLOW, "", true));
    containerColorer.addScheme(GUIColorScheme("random", RGBColor::YELLOW, "", true));

    /// add junction coloring schemes
    scheme = GUIColorScheme("uniform", RGBColor::BLACK, "", true);
    scheme.addColor(RGBColor(150, 200, 200), 1, "waterway");
    scheme.addColor(RGBColor(0, 0, 0, 0), 2, "railway");
    junctionColorer.addScheme(scheme);
    scheme = GUIColorScheme(SCHEME_NAME_SELECTION, RGBColor(128, 128, 128, 255), "unselected", true, 0, COL_SCHEME_MISC);
    scheme.addColor(RGBColor(0, 80, 180, 255), 1, "selected");
    junctionColorer.addScheme(scheme);
    scheme = GUIColorScheme(SCHEME_NAME_TYPE, RGBColor::GREEN, "traffic_light", true);
    scheme.addColor(RGBColor(0, 128, 0), 1, "traffic_light_unregulated");
    scheme.addColor(RGBColor::YELLOW, 2, "priority");
    scheme.addColor(RGBColor::RED, 3, "priority_stop");
    scheme.addColor(RGBColor::BLUE, 4, "right_before_left");
    scheme.addColor(RGBColor::CYAN, 5, "allway_stop");
    scheme.addColor(RGBColor::GREY, 6, "district");
    scheme.addColor(RGBColor::MAGENTA, 7, "unregulated");
    scheme.addColor(RGBColor::BLACK, 8, "dead_end");
    scheme.addColor(RGBColor::ORANGE, 9, "rail_signal");
    scheme.addColor(RGBColor(172, 108, 44), 10, "zipper"); // brown, darker than the zipper link rule
    scheme.addColor(RGBColor(192, 255, 192), 11, "traffic_light_right_on_red"); // light green
    scheme.addColor(RGBColor(128, 0, 128), 12, "rail_crossing"); // dark purple
    scheme.addColor(RGBColor(0, 0, 128), 13, "left_before_right"); // dark blue
    junctionColorer.addScheme(scheme);
    scheme = GUIColorScheme("by height", RGBColor::GREY);
    scheme.addColor(RGBColor::BLUE, -10.);
    scheme.addColor(RGBColor::RED, 10.);
    scheme.addColor(RGBColor::YELLOW, 50.);
    scheme.addColor(RGBColor::GREEN, 100.);
    scheme.addColor(RGBColor::MAGENTA, 200.);
    scheme.setAllowsNegativeValues(true);
    junctionColorer.addScheme(scheme);

    /// add POI coloring schemes
    poiColorer.addScheme(GUIColorScheme("given POI color", RGBColor::RED, "", true));
    scheme = GUIColorScheme(SCHEME_NAME_SELECTION, RGBColor(179, 179, 179, 255), "unselected", true, 0, COL_SCHEME_MISC);
    scheme.addColor(RGBColor(0, 102, 204, 255), 1, "selected");
    poiColorer.addScheme(scheme);
    poiColorer.addScheme(GUIColorScheme("uniform", RGBColor::RED, "", true));

    /// add polygon coloring schemes
    polyColorer.addScheme(GUIColorScheme("given polygon color", RGBColor::ORANGE, "", true));
    scheme = GUIColorScheme(SCHEME_NAME_SELECTION, RGBColor(179, 179, 179, 255), "unselected", true, 0, COL_SCHEME_MISC);
    scheme.addColor(RGBColor(0, 102, 204, 255), 1, "selected");
    polyColorer.addScheme(scheme);
    polyColorer.addScheme(GUIColorScheme("uniform", RGBColor::ORANGE, "", true));
    polyColorer.addScheme(GUIColorScheme("random", RGBColor::YELLOW, "", true));

    /// add lane scaling schemes
    {
        GUIScaleScheme laneScheme = GUIScaleScheme("default", 1, "uniform", true);
        laneScaler.addScheme(laneScheme);
        laneScheme = GUIScaleScheme(SCHEME_NAME_SELECTION, 0.5, "unselected", true, 0, COL_SCHEME_MISC);
        laneScheme.addColor(5, 1, "selected");
        laneScaler.addScheme(laneScheme);
        // ... traffic states ...
        laneScheme = GUIScaleScheme("by allowed speed (lanewise)", 0);
        laneScheme.addColor(10, 150. / 3.6);
        laneScaler.addScheme(laneScheme);
        laneScheme = GUIScaleScheme("by current occupancy (lanewise, brutto)", 0, "", false, 0, COL_SCHEME_DYNAMIC);
        laneScheme.addColor(10, 0.95);
        laneScaler.addScheme(laneScheme);
        laneScheme = GUIScaleScheme("by current occupancy (lanewise, netto)", 0, "", false, 0, COL_SCHEME_DYNAMIC);
        laneScheme.addColor(10, 0.95);
        laneScaler.addScheme(laneScheme);
        laneScheme = GUIScaleScheme("by first vehicle waiting time (lanewise)", 0, "", false, 0, COL_SCHEME_DYNAMIC);
        laneScheme.addColor(10, 300.);
        laneScaler.addScheme(laneScheme);
        laneScheme = GUIScaleScheme("by lane number (streetwise)", 1);
        laneScheme.addColor(10, 5.);
        laneScaler.addScheme(laneScheme);
        // ... emissions ...
        laneScheme = GUIScaleScheme("by CO2 emissions", 0, "", false, 0, COL_SCHEME_EMISSION);
        laneScheme.addColor(10, 10. / 7.5 / 5.);
        laneScaler.addScheme(laneScheme);
        laneScheme = GUIScaleScheme("by CO emissions", 0, "", false, 0, COL_SCHEME_EMISSION);
        laneScheme.addColor(10, 0.05 / 7.5 / 2.);
        laneScaler.addScheme(laneScheme);
        laneScheme = GUIScaleScheme("by PMx emissions", 0, "", false, 0, COL_SCHEME_EMISSION);
        laneScheme.addColor(10, .005 / 7.5 / 5.);
        laneScaler.addScheme(laneScheme);
        laneScheme = GUIScaleScheme("by NOx emissions", 0, "", false, 0, COL_SCHEME_EMISSION);
        laneScheme.addColor(10, .125 / 7.5 / 5.);
        laneScaler.addScheme(laneScheme);
        laneScheme = GUIScaleScheme("by HC emissions", 0, "", false, 0, COL_SCHEME_EMISSION);
        laneScheme.addColor(10, .02 / 7.5 / 4.);
        laneScaler.addScheme(laneScheme);
        laneScheme = GUIScaleScheme("by fuel consumption", 0, "", false, 0, COL_SCHEME_EMISSION);
        laneScheme.addColor(10, .005 / 7.5 * 100.);
        laneScaler.addScheme(laneScheme);
        laneScheme = GUIScaleScheme("by noise emissions (Harmonoise)", 0, "", false, 0, COL_SCHEME_EMISSION);
        laneScheme.addColor(10, 100.);
        laneScaler.addScheme(laneScheme);
        // ... weights (experimental) ...
        laneScheme = GUIScaleScheme("by global travel time", 0);
        laneScheme.addColor(10, 100.);
        laneScheme.setAllowsNegativeValues(true);
        laneScaler.addScheme(laneScheme);
        laneScheme = GUIScaleScheme("by global speed percentage", 0);
        laneScheme.addColor(10, 100.);
        laneScheme.setAllowsNegativeValues(true);
        laneScaler.addScheme(laneScheme);
        laneScheme = GUIScaleScheme("by given length/geometrical length", 0);
        laneScheme.addColor(10, 10.);
        laneScaler.addScheme(laneScheme);
        laneScheme = GUIScaleScheme("by loaded weight", 0);
        laneScheme.addColor(-1000, -1000.);
        laneScheme.addColor(1000, 1000.);
        laneScheme.setAllowsNegativeValues(true);
        laneScaler.addScheme(laneScheme);
        laneScheme = GUIScaleScheme("by priority", 1);
        laneScheme.addColor(0.5, -20.);
        laneScheme.addColor(5, 20.);
        laneScheme.setAllowsNegativeValues(true);
        laneScaler.addScheme(laneScheme);
        laneScheme = GUIScaleScheme("by average speed", 0, "", false, 0, COL_SCHEME_DYNAMIC);
        laneScheme.addColor(10, 150. / 3.6);
        laneScaler.addScheme(laneScheme);
        laneScheme = GUIScaleScheme("by average relative speed", 0, "", false, 0, COL_SCHEME_DYNAMIC);
        laneScheme.addColor(0.5, 0.5);
        laneScheme.addColor(2, 1.);
        laneScheme.addColor(10, 2.);
        laneScaler.addScheme(laneScheme);
        laneScheme = GUIScaleScheme("by electricity consumption", 0, "", false, 0, COL_SCHEME_EMISSION);
        laneScheme.addColor(10, 1. / 7.5 / 5.);
        laneScaler.addScheme(laneScheme);
        laneScheme = GUIScaleScheme("by insertion-backlog (streetwise)", 0, "", false, 0, COL_SCHEME_DYNAMIC);
        laneScheme.addColor(1, 1.);
        laneScheme.addColor(10, 10.);
        laneScheme.addColor(50, 100.);
        laneScaler.addScheme(laneScheme);
        laneScheme = GUIScaleScheme(SCHEME_NAME_EDGEDATA_NUMERICAL, 0.1, "missing data", false, MISSING_DATA);
        laneScheme.addColor(1, 1.);
        laneScheme.addColor(2, 10.);
        laneScheme.addColor(5, 100.);
        laneScheme.addColor(10, 1000.);
        laneScheme.setAllowsNegativeValues(true);
        laneScaler.addScheme(laneScheme);
    }

    /// add edge coloring schemes
    edgeColorer.addScheme(GUIColorScheme("uniform", RGBColor(0, 0, 0, 0), "", true));
    scheme = GUIColorScheme(SCHEME_NAME_SELECTION, RGBColor(128, 128, 128, 255), "unselected", true, 0, COL_SCHEME_MISC);
    scheme.addColor(RGBColor(0, 80, 180, 255), 1., "selected");
    edgeColorer.addScheme(scheme);
    scheme = GUIColorScheme("by purpose (streetwise)", RGBColor(), "normal", true);
    scheme.addColor(RGBColor(128, 0, 128, 255), 1., "connector"); // see MSEdge::EdgeBasicFunction::EDGEFUNCTION_CONNECTOR
    scheme.addColor(RGBColor::BLUE, 2., "internal"); // see MSEdge::EdgeBasicFunction::EDGEFUNCTION_INTERNAL
    edgeColorer.addScheme(scheme);
    scheme = GUIColorScheme("by allowed speed (streetwise)", RGBColor::RED);
    scheme.addColor(RGBColor::YELLOW, 30. / 3.6);
    scheme.addColor(RGBColor::GREEN, 55. / 3.6);
    scheme.addColor(RGBColor::CYAN, 80. / 3.6);
    scheme.addColor(RGBColor::BLUE, 120. / 3.6);
    scheme.addColor(RGBColor::MAGENTA, 150. / 3.6);
    edgeColorer.addScheme(scheme);
    scheme = GUIColorScheme("by current occupancy (streetwise, brutto)", RGBColor::BLUE, "", false, 0, COL_SCHEME_DYNAMIC);
    scheme.addColor(RGBColor::RED, 0.95);
    edgeColorer.addScheme(scheme);
    scheme = GUIColorScheme("by current speed (streetwise)", RGBColor::RED, "", false, 0, COL_SCHEME_DYNAMIC);
    scheme.addColor(RGBColor::YELLOW, 30. / 3.6);
    scheme.addColor(RGBColor::GREEN, 55. / 3.6);
    scheme.addColor(RGBColor::CYAN, 80. / 3.6);
    scheme.addColor(RGBColor::BLUE, 120. / 3.6);
    scheme.addColor(RGBColor::MAGENTA, 150. / 3.6);
    edgeColorer.addScheme(scheme);
    scheme = GUIColorScheme("by current flow (streetwise)", RGBColor::BLUE, "", false, 0, COL_SCHEME_DYNAMIC);
    scheme.addColor(RGBColor::RED, 5000.);
    edgeColorer.addScheme(scheme);
    scheme = GUIColorScheme("by relative speed (streetwise)", RGBColor::RED, "", false, 0, COL_SCHEME_DYNAMIC);
    scheme.addColor(RGBColor::YELLOW, 0.25);
    scheme.addColor(RGBColor::GREEN, 0.5);
    scheme.addColor(RGBColor::CYAN, 0.75);
    scheme.addColor(RGBColor::BLUE, 1.);
    scheme.addColor(RGBColor::MAGENTA, 1.25);
    edgeColorer.addScheme(scheme);
    scheme = GUIColorScheme("by routing device assumed speed", RGBColor::RED, "", false, 0, COL_SCHEME_DYNAMIC);
    scheme.addColor(RGBColor::YELLOW, 30. / 3.6);
    scheme.addColor(RGBColor::GREEN, 55. / 3.6);
    scheme.addColor(RGBColor::CYAN, 80. / 3.6);
    scheme.addColor(RGBColor::BLUE, 120. / 3.6);
    scheme.addColor(RGBColor::MAGENTA, 150. / 3.6);
    edgeColorer.addScheme(scheme);
    edgeColorer.addScheme(GUIColorScheme("by angle", RGBColor::YELLOW, "", true));
    scheme = GUIColorScheme("by segments (alternating)", RGBColor::BLUE, "odd", true);
    scheme.addColor(RGBColor::RED, 1., "even");
    edgeColorer.addScheme(scheme);
    scheme = GUIColorScheme("by jammed state (segmentwise)", RGBColor::GREEN, "free", true, 0, COL_SCHEME_DYNAMIC);
    scheme.addColor(RGBColor::YELLOW, 1., "limitedControl");
    scheme.addColor(RGBColor::RED, 2., "jammed");
    edgeColorer.addScheme(scheme);
    scheme = GUIColorScheme("by current occupancy (segmentwise, brutto)", RGBColor::BLUE, "", false, 0, COL_SCHEME_DYNAMIC);
    scheme.addColor(RGBColor::RED, 0.95);
    edgeColorer.addScheme(scheme);
    scheme = GUIColorScheme("by current speed (segmentwise)", RGBColor::RED, "", false, 0, COL_SCHEME_DYNAMIC);
    scheme.addColor(RGBColor::YELLOW, 30. / 3.6);
    scheme.addColor(RGBColor::GREEN, 55. / 3.6);
    scheme.addColor(RGBColor::CYAN, 80. / 3.6);
    scheme.addColor(RGBColor::BLUE, 120 / 3.6);
    scheme.addColor(RGBColor::MAGENTA, 150. / 3.6);
    edgeColorer.addScheme(scheme);
    scheme = GUIColorScheme("by current flow (segmentwise)", RGBColor::BLUE, "", false, 0, COL_SCHEME_DYNAMIC);
    scheme.addColor(RGBColor::RED, 5000.);
    edgeColorer.addScheme(scheme);
    scheme = GUIColorScheme("by relative speed (segmentwise)", RGBColor::RED, "", false, 0, COL_SCHEME_DYNAMIC);
    scheme.addColor(RGBColor::YELLOW, 0.25);
    scheme.addColor(RGBColor::GREEN, 0.5);
    scheme.addColor(RGBColor::CYAN, 0.75);
    scheme.addColor(RGBColor::BLUE, 1.);
    scheme.addColor(RGBColor::MAGENTA, 1.25);
    edgeColorer.addScheme(scheme);
    scheme = GUIColorScheme("by insertion-backlog (streetwise)", RGBColor::GREY, "", false, 0, COL_SCHEME_DYNAMIC);
    scheme.addColor(RGBColor::GREEN, 1.);
    scheme.addColor(RGBColor::YELLOW, 10.);
    scheme.addColor(RGBColor::RED, 100.);
    edgeColorer.addScheme(scheme);
    scheme = GUIColorScheme("by TAZ (streetwise)", RGBColor(204, 204, 204), "no TAZ", true);
    edgeColorer.addScheme(scheme);
    scheme = GUIColorScheme(SCHEME_NAME_EDGE_PARAM_NUMERICAL, RGBColor(204, 204, 204));
    scheme.setAllowsNegativeValues(true);
    edgeColorer.addScheme(scheme);
    scheme = GUIColorScheme(SCHEME_NAME_EDGEDATA_NUMERICAL, COL_MISSING_DATA, "missing data", false, MISSING_DATA);
    scheme.setAllowsNegativeValues(true);
    edgeColorer.addScheme(scheme);

    /// add edge scaling schemes
    {
        edgeScaler.addScheme(GUIScaleScheme("uniform", 1, "", true));
        GUIScaleScheme edgeScheme = GUIScaleScheme(SCHEME_NAME_SELECTION, 0.5, "unselected", true, 0, COL_SCHEME_MISC);
        edgeScheme.addColor(5, 1., "selected");
        edgeScaler.addScheme(edgeScheme);
        edgeScheme = GUIScaleScheme("by allowed speed (streetwise)", 0);
        edgeScheme.addColor(10, 150. / 3.6);
        edgeScaler.addScheme(edgeScheme);
        edgeScheme = GUIScaleScheme("by current occupancy (streetwise, brutto)", 0, "", false, 0, COL_SCHEME_DYNAMIC);
        edgeScheme.addColor(10, 0.95);
        edgeScaler.addScheme(edgeScheme);
        edgeScheme = GUIScaleScheme("by current speed (streetwise)", 0, "", false, 0, COL_SCHEME_DYNAMIC);
        edgeScheme.addColor(10, 150. / 3.6);
        edgeScaler.addScheme(edgeScheme);
        edgeScheme = GUIScaleScheme("by current flow (streetwise)", 0, "", false, 0, COL_SCHEME_DYNAMIC);
        edgeScheme.addColor(20, 5000.);
        edgeScaler.addScheme(edgeScheme);
        edgeScheme = GUIScaleScheme("by relative speed (streetwise)", 0, "", false, 0, COL_SCHEME_DYNAMIC);
        edgeScheme.addColor(20, 1.);
        edgeScaler.addScheme(edgeScheme);
        edgeScheme = GUIScaleScheme("by insertion-backlog (streetwise)", 0, "", false, 0, COL_SCHEME_DYNAMIC);
        edgeScheme.addColor(1, 1.);
        edgeScheme.addColor(10, 10.);
        edgeScheme.addColor(50, 100.);
        edgeScaler.addScheme(edgeScheme);
        edgeScheme = GUIScaleScheme(SCHEME_NAME_EDGEDATA_NUMERICAL, 0.1, "missing data", false, MISSING_DATA);
        edgeScheme.addColor(1, 1.);
        edgeScheme.addColor(2, 10.);
        edgeScheme.addColor(5, 100.);
        edgeScheme.addColor(10, 1000.);
        edgeScaler.addScheme(edgeScheme);
        edgeScheme.setAllowsNegativeValues(true);
        edgeScaler.addScheme(edgeScheme);
    }

    /// add vehicle scaling schemes
    {
        vehicleScaler.addScheme(GUIScaleScheme("uniform", 1, "", true));
        GUIScaleScheme vehScheme = GUIScaleScheme(SCHEME_NAME_SELECTION, 1, "unselected", true, 0, COL_SCHEME_MISC);
        vehScheme.addColor(5, 1., "selected");
        vehicleScaler.addScheme(vehScheme);
        vehScheme = GUIScaleScheme("by speed", 1, "", false, 1, COL_SCHEME_DYNAMIC);
        vehScheme.addColor(5, 150. / 3.6);
        vehScheme.setAllowsNegativeValues(true); // negative speed indicates stopped
        vehScheme.addColor(1, -1.); // stopped on road
        vehScheme.addColor(0.5, -2.); // stopped off-road (parking)
        vehicleScaler.addScheme(vehScheme);
        vehScheme = GUIScaleScheme("by waiting time", 1, "", false, 1, COL_SCHEME_DYNAMIC);
        vehScheme.addColor(1, 30.);
        vehScheme.addColor(2, 100.);
        vehScheme.addColor(4, 200.);
        vehScheme.addColor(10, 300.);
        vehicleScaler.addScheme(vehScheme);
        vehScheme = GUIScaleScheme("by accumulated waiting time", 1, "", false, 1, COL_SCHEME_DYNAMIC);
        vehScheme.addColor(5, 100.);
        vehicleScaler.addScheme(vehScheme);
        vehScheme = GUIScaleScheme("by max speed", 1);
        vehScheme.addColor(1, 30. / 3.6);
        vehScheme.addColor(1, 55. / 3.6);
        vehScheme.addColor(1, 80. / 3.6);
        vehScheme.addColor(1, 120. / 3.6);
        vehScheme.addColor(1, 150. / 3.6);
        vehicleScaler.addScheme(vehScheme);
        vehScheme = GUIScaleScheme("by reroute number", 1, "", false, 0, COL_SCHEME_DYNAMIC);
        vehScheme.addColor(1, 1.);
        vehScheme.addColor(5, 10.);
        vehicleScaler.addScheme(vehScheme);
        vehScheme = GUIScaleScheme("by offset from best lane", 0.8, "0", false, 0, COL_SCHEME_DYNAMIC);
        vehScheme.addColor(5, -100, "opposite lane");
        vehScheme.addColor(3, -3, "-3");
        vehScheme.addColor(1.5, -1, "-1");
        vehScheme.addColor(1.5,  1,  "1");
        vehScheme.addColor(3,  3,  "3");
        vehScheme.setAllowsNegativeValues(true);
        vehicleScaler.addScheme(vehScheme);
        vehScheme = GUIScaleScheme("by acceleration", 0.8, "0", false, 0, COL_SCHEME_DYNAMIC);
        vehScheme.addColor(4, -9.0);
        vehScheme.addColor(2, -4.5 /* -SUMOVTypeParameter::getDefaultDecel() */);
        vehScheme.addColor(1, -0.1);
        vehScheme.addColor(1,  0.1);
        vehScheme.addColor(1,  2.6 /* SUMOVTypeParameter::getDefaultAccel() */);
        vehScheme.addColor(3,  5.2);
        vehScheme.setAllowsNegativeValues(true);
        vehicleScaler.addScheme(vehScheme);
        vehScheme = GUIScaleScheme("by time gap on lane", 5, "0", false, 0, COL_SCHEME_DYNAMIC);
        vehScheme.addColor(1, -1);
        vehScheme.addColor(1, 1);
        vehScheme.addColor(0.5, 2);
        vehScheme.setAllowsNegativeValues(true);
        vehicleScaler.addScheme(vehScheme);
        vehScheme = GUIScaleScheme("by depart delay", 0.8);
        vehScheme.addColor(1, 10.);
        vehScheme.addColor(2, 100.);
        vehScheme.addColor(3, 200.);
        vehScheme.addColor(5, 300.);
        vehicleScaler.addScheme(vehScheme);
        vehScheme = GUIScaleScheme("by time loss", 1, "", false, 0, COL_SCHEME_DYNAMIC);
        vehScheme.addColor(1, 10.);
        vehScheme.addColor(2, 60.);
        vehScheme.addColor(3, 180.);
        vehScheme.addColor(10, 900.);
        vehicleScaler.addScheme(vehScheme);
        vehScheme = GUIScaleScheme("by stop delay", 0.1, "", false, -1, COL_SCHEME_DYNAMIC);
        vehScheme.addColor(1, 0.);
        vehScheme.addColor(2, 10.);
        vehScheme.addColor(3, 60.);
        vehScheme.addColor(4, 120.);
        vehScheme.addColor(5, 300.);
        vehScheme.addColor(10, 900.);
        vehScheme.setAllowsNegativeValues(true);
        vehicleScaler.addScheme(vehScheme);
        vehScheme = GUIScaleScheme("by stop arrival delay", 0.1, "", false, INVALID_DOUBLE, COL_SCHEME_DYNAMIC);
        vehScheme.addColor(0.5, -10.);
        vehScheme.addColor(1, 0.);
        vehScheme.addColor(2, 10.);
        vehScheme.addColor(3, 60.);
        vehScheme.addColor(4, 120.);
        vehScheme.addColor(5, 300.);
        vehScheme.addColor(10, 900.);
        vehScheme.setAllowsNegativeValues(true);
        vehicleScaler.addScheme(vehScheme);
        vehScheme = GUIScaleScheme(SCHEME_NAME_PARAM_NUMERICAL, 1);
        vehScheme.setAllowsNegativeValues(true);
        vehicleScaler.addScheme(vehScheme);
    }
}


void
GUIVisualizationSettings::initNeteditDefaults() {
    // init color schemes
    GUIColorScheme scheme = GUIColorScheme("uniform", RGBColor::BLACK, "road", true);
    scheme.addColor(RGBColor::GREY, 1, "sidewalk");
    scheme.addColor(RGBColor(192, 66, 44), 2, "bike lane");
    scheme.addColor(RGBColor(200, 255, 200), 3, "green verge");
    scheme.addColor(RGBColor(150, 200, 200), 4, "waterway");
    scheme.addColor(RGBColor::BLACK, 5, "railway");
    scheme.addColor(RGBColor(64, 0, 64), 6, "rails on road");
    scheme.addColor(RGBColor(92, 92, 92), 7, "no passenger"); // paths, service roads etc
    scheme.addColor(RGBColor::RED, 8, "closed"); // road closing
    scheme.addColor(RGBColor::GREEN, 9, "connector"); // macro-connector
    scheme.addColor(RGBColor::ORANGE, 10, "forbidden"); // forbidden road
    scheme.addColor(RGBColor(145, 145, 145), 11., "data mode");
    laneColorer.addScheme(scheme);
    scheme = GUIColorScheme(SCHEME_NAME_SELECTION, RGBColor(128, 128, 128, 255), "unselected", true, 0, COL_SCHEME_MISC);
    scheme.addColor(RGBColor(0, 80, 180, 255), 1., "selected");
    laneColorer.addScheme(scheme);
    scheme = GUIColorScheme("by permission code", RGBColor(240, 240, 240), "nobody");
    scheme.addColor(RGBColor(10, 10, 10), (double)SVC_PASSENGER, "passenger");
    scheme.addColor(RGBColor(128, 128, 128), (double)SVC_PEDESTRIAN, "pedestrian");
    scheme.addColor(RGBColor(80, 80, 80), (double)(SVC_PEDESTRIAN | SVC_DELIVERY), "pedestrian_delivery");
    scheme.addColor(RGBColor(192, 66, 44), (double)SVC_BICYCLE, "bicycle");
    scheme.addColor(RGBColor(40, 100, 40), (double)SVC_BUS, "bus");
    scheme.addColor(RGBColor(166, 147, 26), (double)SVC_TAXI, "taxi");
    scheme.addColor(RGBColor::BLACK, (double)(SVCAll & ~SVC_NON_ROAD), "normal_road");
    scheme.addColor(RGBColor::BLACK, (double)(SVCAll & ~(SVC_PEDESTRIAN | SVC_NON_ROAD)), "disallow_pedestrian");
    scheme.addColor(RGBColor(255, 206, 0), (double)(SVCAll & ~(SVC_PEDESTRIAN | SVC_BICYCLE | SVC_MOPED | SVC_NON_ROAD)), "motorway");
    scheme.addColor(RGBColor(150, 200, 200), (double)SVC_SHIP, "waterway");
    scheme.addColor(RGBColor::GREEN, (double)SVCAll, "all");
    laneColorer.addScheme(scheme);

    scheme = GUIColorScheme("by allowed speed (lanewise)", RGBColor::RED);
    scheme.addColor(RGBColor::YELLOW, 30. / 3.6);
    scheme.addColor(RGBColor::GREEN, 55. / 3.6);
    scheme.addColor(RGBColor::CYAN, 80. / 3.6);
    scheme.addColor(RGBColor::BLUE, 120. / 3.6);
    scheme.addColor(RGBColor::MAGENTA, 150. / 3.6);
    laneColorer.addScheme(scheme);

    scheme = GUIColorScheme("by lane number (streetwise)", RGBColor::RED);
    scheme.addColor(RGBColor::BLUE, 5.);
    laneColorer.addScheme(scheme);

    scheme = GUIColorScheme("by given length/geometrical length", RGBColor::RED);
    scheme.addColor(RGBColor::ORANGE, 0.25);
    scheme.addColor(RGBColor::YELLOW, 0.5);
    scheme.addColor(RGBColor(179, 179, 179, 255), 1.);
    scheme.addColor(RGBColor::GREEN, 2.);
    scheme.addColor(RGBColor::CYAN, 4.);
    scheme.addColor(RGBColor::BLUE, 100.);
    laneColorer.addScheme(scheme);
    laneColorer.addScheme(GUIColorScheme("by angle", RGBColor::YELLOW, "", true));

    scheme = GUIColorScheme("by priority", RGBColor::YELLOW);
    scheme.addColor(RGBColor::RED, -20.);
    scheme.addColor(RGBColor::GREEN, 20.);
    scheme.setAllowsNegativeValues(true);
    laneColorer.addScheme(scheme);
    scheme = GUIColorScheme("by height at start", RGBColor::RED);
    scheme.addColor(RGBColor::BLUE, -10.);
    scheme.addColor(RGBColor::YELLOW, 50.);
    scheme.addColor(RGBColor::GREEN, 100.);
    scheme.addColor(RGBColor::MAGENTA, 200.);
    scheme.setAllowsNegativeValues(true);
    laneColorer.addScheme(scheme);
    scheme = GUIColorScheme("by height at segment start", RGBColor::RED);
    scheme.addColor(RGBColor::BLUE, -10.);
    scheme.addColor(RGBColor::YELLOW, 50.);
    scheme.addColor(RGBColor::GREEN, 100.);
    scheme.addColor(RGBColor::MAGENTA, 200.);
    scheme.setAllowsNegativeValues(true);
    laneColorer.addScheme(scheme);
    scheme = GUIColorScheme("by inclination", RGBColor::GREY);
    scheme.addColor(RGBColor::YELLOW, 0.1);
    scheme.addColor(RGBColor::RED, 0.3);
    scheme.addColor(RGBColor::GREEN, -0.1);
    scheme.addColor(RGBColor::BLUE, -0.3);
    scheme.setAllowsNegativeValues(true);
    laneColorer.addScheme(scheme);
    scheme = GUIColorScheme("by segment inclination", RGBColor::GREY);
    scheme.addColor(RGBColor::YELLOW, 0.1);
    scheme.addColor(RGBColor::RED, 0.3);
    scheme.addColor(RGBColor::GREEN, -0.1);
    scheme.addColor(RGBColor::BLUE, -0.3);
    scheme.setAllowsNegativeValues(true);
    laneColorer.addScheme(scheme);
    scheme = GUIColorScheme(SCHEME_NAME_EDGE_PARAM_NUMERICAL, RGBColor(204, 204, 204));
    scheme.setAllowsNegativeValues(true);
    laneColorer.addScheme(scheme);
    scheme = GUIColorScheme(SCHEME_NAME_LANE_PARAM_NUMERICAL, RGBColor(204, 204, 204));
    scheme.setAllowsNegativeValues(true);
    laneColorer.addScheme(scheme);
    scheme = GUIColorScheme("by distance (kilometrage)", RGBColor(204, 204, 204));
    scheme.addColor(RGBColor::RED, 1.);
    scheme.addColor(RGBColor::RED, -1.);
    scheme.setAllowsNegativeValues(true);
    laneColorer.addScheme(scheme);
    scheme = GUIColorScheme("by abs distance (kilometrage)", RGBColor(204, 204, 204));
    scheme.addColor(RGBColor::RED, 1.);
    scheme.setAllowsNegativeValues(false);
    laneColorer.addScheme(scheme);
    scheme = GUIColorScheme(SCHEME_NAME_EDGEDATA_NUMERICAL, COL_MISSING_DATA, "missing data", false, MISSING_DATA);
    scheme.setAllowsNegativeValues(true);
    laneColorer.addScheme(scheme);

    scheme = GUIColorScheme("uniform", RGBColor(102, 0, 0), "", true);
    scheme.addColor(RGBColor(204, 0, 0), 1, "junction bubble");
    scheme.addColor(RGBColor(230, 100, 115), 2, "geometry points");
    scheme.addColor(GUIVisualizationColorSettings::SUMO_color_DEADEND_SHOW, 3, "connections missing");
    scheme.addColor(RGBColor::GREEN, 3, "custom shape");
    scheme.addColor(RGBColor(205, 180, 180), 4, "data mode");
    junctionColorer.addScheme(scheme);
    scheme = GUIColorScheme(SCHEME_NAME_SELECTION, RGBColor(128, 128, 128, 255), "unselected", true, 0, COL_SCHEME_MISC);
    scheme.addColor(RGBColor(0, 80, 180, 255), 1, "selected");
    junctionColorer.addScheme(scheme);
    scheme = GUIColorScheme(SCHEME_NAME_TYPE, RGBColor::GREEN, "traffic_light", true);
    scheme.addColor(RGBColor(0, 128, 0), 1, "traffic_light_unregulated");
    scheme.addColor(RGBColor::YELLOW, 2, "priority");
    scheme.addColor(RGBColor::RED, 3, "priority_stop");
    scheme.addColor(RGBColor::BLUE, 4, "right_before_left");
    scheme.addColor(RGBColor::CYAN, 5, "allway_stop");
    scheme.addColor(RGBColor::GREY, 6, "district");
    scheme.addColor(RGBColor::MAGENTA, 7, "unregulated");
    scheme.addColor(RGBColor::BLACK, 8, "dead_end");
    scheme.addColor(RGBColor::ORANGE, 9, "rail_signal");
    scheme.addColor(RGBColor(172, 108, 44), 10, "zipper"); // brown, darker than the zipper link rule
    scheme.addColor(RGBColor(192, 255, 192), 11, "traffic_light_right_on_red");
    scheme.addColor(RGBColor(128, 0, 128), 12, "rail_crossing"); // dark purple
    scheme.addColor(RGBColor(0, 0, 128), 13, "left_before_right"); // dark blue
    junctionColorer.addScheme(scheme);
    scheme = GUIColorScheme("by height", RGBColor::GREY);
    scheme.addColor(RGBColor::BLUE, -10.);
    scheme.addColor(RGBColor::RED, 10.);
    scheme.addColor(RGBColor::YELLOW, 50.);
    scheme.addColor(RGBColor::GREEN, 100.);
    scheme.addColor(RGBColor::MAGENTA, 200.);
    scheme.setAllowsNegativeValues(true);
    junctionColorer.addScheme(scheme);

    /// add POI coloring schemes
    poiColorer.addScheme(GUIColorScheme("given POI color", RGBColor::RED, "", true));
    scheme = GUIColorScheme(SCHEME_NAME_SELECTION, RGBColor(179, 179, 179, 255), "unselected", true, 0, COL_SCHEME_MISC);
    scheme.addColor(RGBColor(0, 102, 204, 255), 1, "selected");
    poiColorer.addScheme(scheme);
    poiColorer.addScheme(GUIColorScheme("uniform", RGBColor::RED, "", true));

    /// add polygon coloring schemes
    polyColorer.addScheme(GUIColorScheme("given polygon color", RGBColor::ORANGE, "", true));
    scheme = GUIColorScheme(SCHEME_NAME_SELECTION, RGBColor(179, 179, 179, 255), "unselected", true, 0, COL_SCHEME_MISC);
    scheme.addColor(RGBColor(0, 102, 204, 255), 1, "selected");
    polyColorer.addScheme(scheme);
    polyColorer.addScheme(GUIColorScheme("uniform", RGBColor::ORANGE, "", true));
    polyColorer.addScheme(GUIColorScheme("random", RGBColor::YELLOW, "", true));

    /// add edge scaling schemes
    {
        GUIScaleScheme edgeScheme = GUIScaleScheme("default", 1, "uniform", true);
        laneScaler.addScheme(edgeScheme);
    }

    /// add data coloring schemes
    dataColorer.addScheme(GUIColorScheme("uniform", RGBColor::ORANGE, "", true));
    scheme = GUIColorScheme(SCHEME_NAME_SELECTION, RGBColor(128, 128, 128, 255), "unselected", true, 0, COL_SCHEME_MISC);
    scheme.addColor(RGBColor(0, 80, 180, 255), 1, "selected");
    dataColorer.addScheme(scheme);
    dataColorer.addScheme(GUIColorScheme("by origin taz", RGBColor::ORANGE, "", true));
    dataColorer.addScheme(GUIColorScheme("by destination taz", RGBColor::ORANGE, "", true));
    scheme = GUIColorScheme(SCHEME_NAME_DATA_ATTRIBUTE_NUMERICAL, COL_MISSING_DATA, "missing data", false, MISSING_DATA);
    scheme.setAllowsNegativeValues(true);
    dataColorer.addScheme(scheme);

    // dummy schemes
    vehicleColorer.addScheme(GUIColorScheme("uniform", RGBColor::YELLOW, "", true));
    personColorer.addScheme(GUIColorScheme("uniform", RGBColor::YELLOW, "", true));
    containerColorer.addScheme(GUIColorScheme("uniform", RGBColor::YELLOW, "", true));
    vehicleScaler.addScheme(GUIScaleScheme("uniform", 1, "", true));
}


int
GUIVisualizationSettings::getLaneEdgeMode() const {
    if (UseMesoSim) {
        return edgeColorer.getActive();
    }
    return laneColorer.getActive();
}


int
GUIVisualizationSettings::getLaneEdgeScaleMode() const {
    if (UseMesoSim) {
        return edgeScaler.getActive();
    }
    return laneScaler.getActive();
}


GUIColorScheme&
GUIVisualizationSettings::getLaneEdgeScheme() {
    if (UseMesoSim) {
        return edgeColorer.getScheme();
    }
    return laneColorer.getScheme();
}


GUIScaleScheme&
GUIVisualizationSettings::getLaneEdgeScaleScheme() {
    if (UseMesoSim) {
        return edgeScaler.getScheme();
    }
    return laneScaler.getScheme();
}


void
GUIVisualizationSettings::save(OutputDevice& dev) const {
    dev.openTag(SUMO_TAG_VIEWSETTINGS_SCHEME);
    dev.writeAttr(SUMO_ATTR_NAME, name);
    dev.openTag(SUMO_TAG_VIEWSETTINGS_OPENGL);
    dev.writeAttr("dither", dither);
    dev.writeAttr("fps", fps);
    dev.writeAttr("drawBoundaries", drawBoundaries);
    dev.writeAttr("forceDrawPositionSelection", forceDrawForPositionSelection);
    dev.writeAttr("disableDottedContours", disableDottedContours);
    dev.writeAttr("forceDrawRectangleSelection", forceDrawForRectangleSelection);
    geometryIndices.print(dev, "geometryIndices");
    dev.closeTag();
    dev.openTag(SUMO_TAG_VIEWSETTINGS_BACKGROUND);
    dev.writeAttr("backgroundColor", backgroundColor);
    dev.writeAttr("showGrid", showGrid);
    dev.writeAttr("gridXSize", gridXSize);
    dev.writeAttr("gridYSize", gridYSize);
    dev.closeTag();
    // edges
    dev.openTag(SUMO_TAG_VIEWSETTINGS_EDGES);
    dev.writeAttr("laneEdgeMode", getLaneEdgeMode());
    dev.writeAttr("scaleMode", getLaneEdgeScaleMode());
    dev.writeAttr("laneShowBorders", laneShowBorders);
    dev.writeAttr("showBikeMarkings", showBikeMarkings);
    dev.writeAttr("showLinkDecals", showLinkDecals);
    dev.writeAttr("realisticLinkRules", realisticLinkRules);
    dev.writeAttr("showLinkRules", showLinkRules);
    dev.writeAttr("showRails", showRails);
    dev.writeAttr("secondaryShape", secondaryShape);
    dev.writeAttr("hideConnectors", hideConnectors);
    dev.writeAttr("widthExaggeration", laneWidthExaggeration);
    dev.writeAttr("minSize", laneMinSize);
    dev.writeAttr("showDirection", showLaneDirection);
    dev.writeAttr("showSublanes", showSublanes);
    dev.writeAttr("spreadSuperposed", spreadSuperposed);
    dev.writeAttr("edgeParam", edgeParam);
    dev.writeAttr("laneParam", laneParam);
    dev.writeAttr("vehicleParam", vehicleParam);
    dev.writeAttr("vehicleScaleParam", vehicleScaleParam);
    dev.writeAttr("vehicleTextParam", vehicleTextParam);
    dev.writeAttr("edgeData", edgeData);
    dev.writeAttr("edgeDataID", edgeDataID);
    dev.writeAttr("edgeDataScaling", edgeDataScaling);
    dev.writeAttr("edgeValueHideCheck", edgeValueHideCheck);
    dev.writeAttr("edgeValueHideThreshold", edgeValueHideThreshold);
    dev.writeAttr("edgeValueHideCheck2", edgeValueHideCheck2);
    dev.writeAttr("edgeValueHideThreshold2", edgeValueHideThreshold2);
    dev.lf();
    dev << "               ";
    edgeName.print(dev, "edgeName");
    dev.lf();
    dev << "               ";
    internalEdgeName.print(dev, "internalEdgeName");
    dev.lf();
    dev << "               ";
    cwaEdgeName.print(dev, "cwaEdgeName");
    dev.lf();
    dev << "               ";
    streetName.print(dev, "streetName");
    dev.lf();
    dev << "               ";
    edgeValue.print(dev, "edgeValue");
    edgeScaleValue.print(dev, "edgeScaleValue");
    laneColorer.save(dev);
    laneScaler.save(dev);
    edgeColorer.save(dev, "meso:");
    edgeScaler.save(dev);
    dev.closeTag();
    // vehicles
    dev.openTag(SUMO_TAG_VIEWSETTINGS_VEHICLES);
    dev.writeAttr("vehicleMode", vehicleColorer.getActive());
    dev.writeAttr("vehicleScaleMode", vehicleScaler.getActive());
    dev.writeAttr("vehicleQuality", vehicleQuality);
    vehicleSize.print(dev, "vehicle");
    dev.writeAttr("showBlinker", showBlinker);
    dev.writeAttr("drawMinGap", drawMinGap);
    dev.writeAttr("drawBrakeGap", drawBrakeGap);
    dev.writeAttr("showBTRange", showBTRange);
    dev.writeAttr("showRouteIndex", showRouteIndex);
    dev.writeAttr("scaleLength", scaleLength);
    dev.writeAttr("drawReversed", drawReversed);
    dev.writeAttr("showParkingInfo", showParkingInfo);
    dev.lf();
    dev << "                 ";
    vehicleName.print(dev, "vehicleName");
    dev.lf();
    dev << "                 ";
    vehicleValue.print(dev, "vehicleValue");
    dev.lf();
    dev << "                 ";
    vehicleScaleValue.print(dev, "vehicleScaleValue");
    dev.lf();
    dev << "                 ";
    vehicleText.print(dev, "vehicleText");
    vehicleColorer.save(dev);
    vehicleScaler.save(dev);
    dev.closeTag();
    // persons
    dev.openTag(SUMO_TAG_VIEWSETTINGS_PERSONS);
    dev.writeAttr("personMode", personColorer.getActive());
    dev.writeAttr("personQuality", personQuality);
    personSize.print(dev, "person");
    dev.lf();
    dev << "                ";
    personName.print(dev, "personName");
    dev.lf();
    dev << "                 ";
    personValue.print(dev, "personValue");
    personColorer.save(dev);
    dev.closeTag();
    // containers
    dev.openTag(SUMO_TAG_VIEWSETTINGS_CONTAINERS);
    dev.writeAttr("containerMode", containerColorer.getActive());
    dev.writeAttr("containerQuality", containerQuality);
    containerSize.print(dev, "container");
    dev.lf();
    dev << "                ";
    containerName.print(dev, "containerName");
    containerColorer.save(dev);
    dev.closeTag();
    // junctions
    dev.openTag(SUMO_TAG_VIEWSETTINGS_JUNCTIONS);
    dev.writeAttr("junctionMode", junctionColorer.getActive());
    dev.lf();
    dev << "                  ";
    drawLinkTLIndex.print(dev, "drawLinkTLIndex");
    dev.lf();
    dev << "                  ";
    drawLinkJunctionIndex.print(dev, "drawLinkJunctionIndex");
    dev.lf();
    dev << "                  ";
    junctionID.print(dev, "junctionID");
    dev.lf();
    dev << "                  ";
    junctionName.print(dev, "junctionName");
    dev.lf();
    dev << "                  ";
    internalJunctionName.print(dev, "internalJunctionName");
    dev.lf();
    dev << "                  ";
    tlsPhaseIndex.print(dev, "tlsPhaseIndex");
    tlsPhaseName.print(dev, "tlsPhaseName");
    dev.lf();
    dev << "                  ";
    dev.writeAttr("showLane2Lane", showLane2Lane);
    dev.writeAttr("drawShape", drawJunctionShape);
    dev.writeAttr("drawCrossingsAndWalkingareas", drawCrossingsAndWalkingareas);
    junctionSize.print(dev, "junction");
    junctionColorer.save(dev);
    dev.closeTag();
    // additionals
    dev.openTag(SUMO_TAG_VIEWSETTINGS_ADDITIONALS);
    dev.writeAttr("addMode", addMode);
    addSize.print(dev, "add");
    addName.print(dev, "addName");
    addFullName.print(dev, "addFullName");
    // temporal (will be integrated in a schema)
    dev.writeAttr("busStopColor", colorSettings.busStopColor);
    dev.writeAttr("busStopColorSign", colorSettings.busStopColorSign);
    dev.writeAttr("chargingStationColor", colorSettings.chargingStationColor);
    dev.writeAttr("chargingStationColorCharge", colorSettings.chargingStationColorCharge);
    dev.writeAttr("chargingStationColorSign", colorSettings.chargingStationColorSign);
    dev.writeAttr("containerStopColor", colorSettings.containerStopColor);
    dev.writeAttr("containerStopColorSign", colorSettings.containerStopColorSign);
    dev.writeAttr("parkingAreaColor", colorSettings.parkingAreaColor);
    dev.writeAttr("parkingAreaColorSign", colorSettings.parkingAreaColorSign);
    dev.writeAttr("parkingSpaceColor", colorSettings.parkingSpaceColor);
    dev.writeAttr("parkingSpaceColorContour", colorSettings.parkingSpaceColorContour);
    dev.writeAttr("personTripColor", colorSettings.personTripColor);
    dev.writeAttr("personTripWidth", widthSettings.personTripWidth);
    dev.writeAttr("rideColor", colorSettings.rideColor);
    dev.writeAttr("rideWidth", widthSettings.rideWidth);
    dev.writeAttr("selectedAdditionalColor", colorSettings.selectedAdditionalColor);
    dev.writeAttr("selectedConnectionColor", colorSettings.selectedConnectionColor);
    dev.writeAttr("selectedContainerColor", colorSettings.selectedContainerColor);
    dev.writeAttr("selectedContainerPlanColor", colorSettings.selectedContainerPlanColor);
    dev.writeAttr("selectedCrossingColor", colorSettings.selectedCrossingColor);
    dev.writeAttr("selectedEdgeColor", colorSettings.selectedEdgeColor);
    dev.writeAttr("selectedEdgeDataColor", colorSettings.selectedEdgeDataColor);
    dev.writeAttr("selectedLaneColor", colorSettings.selectedLaneColor);
    dev.writeAttr("selectedPersonColor", colorSettings.selectedPersonColor);
    dev.writeAttr("selectedPersonPlanColor", colorSettings.selectedPersonPlanColor);
    dev.writeAttr("selectedProhibitionColor", colorSettings.selectedProhibitionColor);
    dev.writeAttr("selectedRouteColor", colorSettings.selectedRouteColor);
    dev.writeAttr("selectedVehicleColor", colorSettings.selectedVehicleColor);
    dev.writeAttr("selectionColor", colorSettings.selectionColor);
    dev.writeAttr("stopColor", colorSettings.stopColor);
    dev.writeAttr("waypointColor", colorSettings.waypointColor);
    dev.writeAttr("stopContainerColor", colorSettings.stopContainerColor);
    dev.writeAttr("stopPersonColor", colorSettings.stopPersonColor);
    dev.writeAttr("trainStopColor", colorSettings.trainStopColor);
    dev.writeAttr("trainStopColorSign", colorSettings.trainStopColorSign);
    dev.writeAttr("transhipColor", colorSettings.transhipColor);
    dev.writeAttr("transhipWidth", widthSettings.transhipWidth);
    dev.writeAttr("transportColor", colorSettings.transportColor);
    dev.writeAttr("transportWidth", widthSettings.transportWidth);
    dev.writeAttr("tripWidth", widthSettings.tripWidth);
    dev.writeAttr("vehicleTripColor", colorSettings.personTripColor);
    dev.writeAttr("walkColor", colorSettings.walkColor);
    dev.writeAttr("walkWidth", widthSettings.walkWidth);
    dev.closeTag();
    // pois
    dev.openTag(SUMO_TAG_VIEWSETTINGS_POIS);
    dev.writeAttr("poiTextParam", poiTextParam);
    poiSize.print(dev, "poi");
    dev.writeAttr("poiDetail", poiDetail);
    poiName.print(dev, "poiName");
    poiType.print(dev, "poiType");
    poiText.print(dev, "poiText");
    poiColorer.save(dev);
    dev.closeTag();
    // polys
    dev.openTag(SUMO_TAG_VIEWSETTINGS_POLYS);
    polySize.print(dev, "poly");
    polyName.print(dev, "polyName");
    polyType.print(dev, "polyType");
    polyColorer.save(dev);
    dev.closeTag();
    // 3D
    dev.openTag(SUMO_TAG_VIEWSETTINGS_3D);
    dev.writeAttr("show3DTLSLinkMarkers", show3DTLSLinkMarkers);
    dev.writeAttr("show3DTLSDomes", show3DTLSDomes);
    dev.writeAttr("show3DHeadUpDisplay", show3DHeadUpDisplay);
    dev.writeAttr("generate3DTLSModels", generate3DTLSModels);
    dev.writeAttr("ambient3DLight", ambient3DLight);
    dev.writeAttr("diffuse3DLight", diffuse3DLight);
    dev.closeTag();
    // legend
    dev.openTag(SUMO_TAG_VIEWSETTINGS_LEGEND);
    dev.writeAttr("showSizeLegend", showSizeLegend);
    dev.writeAttr("showColorLegend", showColorLegend);
    dev.writeAttr("showVehicleColorLegend", showVehicleColorLegend);
    dev.closeTag();

    dev.closeTag();
}


bool
GUIVisualizationSettings::operator==(const GUIVisualizationSettings& v2) {
    if (show3DTLSDomes != v2.show3DTLSDomes) {
        return false;
    }
    if (show3DTLSLinkMarkers != v2.show3DTLSLinkMarkers) {
        return false;
    }
    if (show3DHeadUpDisplay != v2.show3DHeadUpDisplay) {
        return false;
    }
    if (generate3DTLSModels != v2.generate3DTLSModels) {
        return false;
    }
    if (ambient3DLight != v2.ambient3DLight) {
        return false;
    }
    if (diffuse3DLight != v2.diffuse3DLight) {
        return false;
    }
    if (skyColor != v2.skyColor) {
        return false;
    }
    if (dither != v2.dither) {
        return false;
    }
    if (fps != v2.fps) {
        return false;
    }
    if (drawBoundaries != v2.drawBoundaries) {
        return false;
    }
    if (forceDrawForPositionSelection != v2.forceDrawForPositionSelection) {
        return false;
    }
    if (disableDottedContours != v2.disableDottedContours) {
        return false;
    }
    if (forceDrawForRectangleSelection != v2.forceDrawForRectangleSelection) {
        return false;
    }
    if (geometryIndices != v2.geometryIndices) {
        return false;
    }
    if (backgroundColor != v2.backgroundColor) {
        return false;
    }
    if (colorSettings != v2.colorSettings) {
        return false;
    }
    if (showGrid != v2.showGrid) {
        return false;
    }
    if (gridXSize != v2.gridXSize) {
        return false;
    }
    if (gridYSize != v2.gridYSize) {
        return false;
    }

    if (!(edgeColorer == v2.edgeColorer)) {
        return false;
    }
    if (!(edgeScaler == v2.edgeScaler)) {
        return false;
    }
    if (!(laneColorer == v2.laneColorer)) {
        return false;
    }
    if (!(laneScaler == v2.laneScaler)) {
        return false;
    }
    if (laneShowBorders != v2.laneShowBorders) {
        return false;
    }
    if (showBikeMarkings != v2.showBikeMarkings) {
        return false;
    }
    if (showLinkDecals != v2.showLinkDecals) {
        return false;
    }
    if (realisticLinkRules != v2.realisticLinkRules) {
        return false;
    }
    if (showLinkRules != v2.showLinkRules) {
        return false;
    }
    if (showRails != v2.showRails) {
        return false;
    }
    if (secondaryShape != v2.secondaryShape) {
        return false;
    }
    if (edgeName != v2.edgeName) {
        return false;
    }
    if (internalEdgeName != v2.internalEdgeName) {
        return false;
    }
    if (cwaEdgeName != v2.cwaEdgeName) {
        return false;
    }
    if (streetName != v2.streetName) {
        return false;
    }
    if (edgeValue != v2.edgeValue) {
        return false;
    }
    if (edgeScaleValue != v2.edgeScaleValue) {
        return false;
    }
    if (hideConnectors != v2.hideConnectors) {
        return false;
    }
    if (laneWidthExaggeration != v2.laneWidthExaggeration) {
        return false;
    }
    if (laneMinSize != v2.laneMinSize) {
        return false;
    }
    if (showLaneDirection != v2.showLaneDirection) {
        return false;
    }
    if (showSublanes != v2.showSublanes) {
        return false;
    }
    if (spreadSuperposed != v2.spreadSuperposed) {
        return false;
    }
    if (edgeParam != v2.edgeParam) {
        return false;
    }
    if (laneParam != v2.laneParam) {
        return false;
    }
    if (vehicleParam != v2.vehicleParam) {
        return false;
    }
    if (vehicleScaleParam != v2.vehicleScaleParam) {
        return false;
    }
    if (vehicleTextParam != v2.vehicleTextParam) {
        return false;
    }
    if (edgeData != v2.edgeData) {
        return false;
    }
    if (edgeDataID != v2.edgeDataID) {
        return false;
    }
    if (edgeDataScaling != v2.edgeDataScaling) {
        return false;
    }
    if (edgeValueHideCheck != v2.edgeValueHideCheck) {
        return false;
    }
    if (edgeValueHideThreshold != v2.edgeValueHideThreshold) {
        return false;
    }
    if (edgeValueHideCheck2 != v2.edgeValueHideCheck2) {
        return false;
    }
    if (edgeValueHideThreshold2 != v2.edgeValueHideThreshold2) {
        return false;
    }
    if (!(vehicleColorer == v2.vehicleColorer)) {
        return false;
    }
    if (!(vehicleScaler == v2.vehicleScaler)) {
        return false;
    }
    if (vehicleQuality != v2.vehicleQuality) {
        return false;
    }
    if (vehicleSize != v2.vehicleSize) {
        return false;
    }
    if (showBlinker != v2.showBlinker) {
        return false;
    }
    if (drawLaneChangePreference != v2.drawLaneChangePreference) {
        return false;
    }
    if (drawMinGap != v2.drawMinGap) {
        return false;
    }
    if (drawBrakeGap != v2.drawBrakeGap) {
        return false;
    }
    if (showBTRange != v2.showBTRange) {
        return false;
    }
    if (showRouteIndex != v2.showRouteIndex) {
        return false;
    }
    if (scaleLength != v2.scaleLength) {
        return false;
    }
    if (drawReversed != v2.drawReversed) {
        return false;
    }
    if (showParkingInfo != v2.showParkingInfo) {
        return false;
    }
    if (vehicleName != v2.vehicleName) {
        return false;
    }
    if (vehicleValue != v2.vehicleValue) {
        return false;
    }
    if (vehicleScaleValue != v2.vehicleScaleValue) {
        return false;
    }
    if (vehicleText != v2.vehicleText) {
        return false;
    }
    if (!(personColorer == v2.personColorer)) {
        return false;
    }
    if (personQuality != v2.personQuality) {
        return false;
    }
    if (personSize != v2.personSize) {
        return false;
    }
    if (personName != v2.personName) {
        return false;
    }
    if (personValue != v2.personValue) {
        return false;
    }
    if (!(containerColorer == v2.containerColorer)) {
        return false;
    }
    if (containerQuality != v2.containerQuality) {
        return false;
    }
    if (containerSize != v2.containerSize) {
        return false;
    }
    if (containerName != v2.containerName) {
        return false;
    }
    if (!(junctionColorer == v2.junctionColorer)) {
        return false;
    }
    if (!(poiColorer == v2.poiColorer)) {
        return false;
    }
    if (!(polyColorer == v2.polyColorer)) {
        return false;
    }
    if (drawLinkTLIndex != v2.drawLinkTLIndex) {
        return false;
    }
    if (drawLinkJunctionIndex != v2.drawLinkJunctionIndex) {
        return false;
    }
    if (junctionID != v2.junctionID) {
        return false;
    }
    if (junctionName != v2.junctionName) {
        return false;
    }
    if (internalJunctionName != v2.internalJunctionName) {
        return false;
    }
    if (tlsPhaseIndex != v2.tlsPhaseIndex) {
        return false;
    }
    if (tlsPhaseName != v2.tlsPhaseName) {
        return false;
    }

    if (showLane2Lane != v2.showLane2Lane) {
        return false;
    }

    if (drawJunctionShape != v2.drawJunctionShape) {
        return false;
    }

    if (drawCrossingsAndWalkingareas != v2.drawCrossingsAndWalkingareas) {
        return false;
    }
    if (junctionSize != v2.junctionSize) {
        return false;
    }

    if (addMode != v2.addMode) {
        return false;
    }
    if (addSize != v2.addSize) {
        return false;
    }
    if (addName != v2.addName) {
        return false;
    }
    if (addFullName != v2.addFullName) {
        return false;
    }
    if (poiSize != v2.poiSize) {
        return false;
    }
    if (poiDetail != v2.poiDetail) {
        return false;
    }
    if (poiName != v2.poiName) {
        return false;
    }
    if (poiType != v2.poiType) {
        return false;
    }
    if (poiText != v2.poiText) {
        return false;
    }
    if (poiTextParam != v2.poiTextParam) {
        return false;
    }
    if (polySize != v2.polySize) {
        return false;
    }
    if (polyName != v2.polyName) {
        return false;
    }
    if (polyType != v2.polyType) {
        return false;
    }

    if (showSizeLegend != v2.showSizeLegend) {
        return false;
    }
    if (showColorLegend != v2.showColorLegend) {
        return false;
    }
    if (showVehicleColorLegend != v2.showVehicleColorLegend) {
        return false;
    }
    if (!(dataColorer == v2.dataColorer)) {
        return false;
    }
    if (!(dataValue == v2.dataValue)) {
        return false;
    }
    if (!(tazRelWidthExaggeration == v2.tazRelWidthExaggeration)) {
        return false;
    }
    if (!(edgeRelWidthExaggeration == v2.edgeRelWidthExaggeration)) {
        return false;
    }
    if (!(relDataAttr == v2.relDataAttr)) {
        return false;
    }
    if (!(dataValueHideCheck == v2.dataValueHideCheck)) {
        return false;
    }
    if (!(dataValueHideThreshold == v2.dataValueHideThreshold)) {
        return false;
    }

    return true;
}


const RGBColor&
GUIVisualizationSettings::getLinkColor(const LinkState& ls, bool realistic) {
    switch (ls) {
        case LINKSTATE_TL_GREEN_MAJOR:
            return SUMO_color_TL_GREEN_MAJOR;
        case LINKSTATE_TL_GREEN_MINOR:
            return SUMO_color_TL_GREEN_MINOR;
        case LINKSTATE_TL_RED:
            return SUMO_color_TL_RED;
        case LINKSTATE_TL_REDYELLOW:
            return SUMO_color_TL_REDYELLOW;
        case LINKSTATE_TL_YELLOW_MAJOR:
            return SUMO_color_TL_YELLOW_MAJOR;
        case LINKSTATE_TL_YELLOW_MINOR:
            return SUMO_color_TL_YELLOW_MINOR;
        case LINKSTATE_TL_OFF_BLINKING:
            return SUMO_color_TL_OFF_BLINKING;
        case LINKSTATE_TL_OFF_NOSIGNAL:
            return SUMO_color_TL_OFF_NOSIGNAL;
        case LINKSTATE_MAJOR:
            return realistic ? RGBColor::INVISIBLE : SUMO_color_MAJOR;
        case LINKSTATE_MINOR:
            return realistic ? SUMO_color_MAJOR :  SUMO_color_MINOR;
        case LINKSTATE_EQUAL:
            return SUMO_color_EQUAL;
        case LINKSTATE_STOP:
            return realistic ? SUMO_color_MAJOR : SUMO_color_STOP;
        case LINKSTATE_ALLWAY_STOP:
            return realistic ? SUMO_color_MAJOR : SUMO_color_ALLWAY_STOP;
        case LINKSTATE_ZIPPER:
            return realistic ? RGBColor::INVISIBLE : SUMO_color_ZIPPER;
        case LINKSTATE_DEADEND:
            return SUMO_color_DEADEND;
        default:
            throw ProcessError(TLF("No color defined for LinkState '%'", std::string(ls, 1)));
    }
}


double
GUIVisualizationSettings::getTextAngle(double objectAngle) const {
    double viewAngle = objectAngle - angle;
    while (viewAngle < 0) {
        viewAngle += 360;
    }
    // fmod round towards zero which is not want we want for negative numbers
    viewAngle = fmod(viewAngle, 360);
    if (viewAngle > 90 && viewAngle < 270) {
        // avoid reading text on it's head
        objectAngle -= 180;
    }
    return objectAngle;
}

bool
GUIVisualizationSettings::flippedTextAngle(double objectAngle) const {
    double viewAngle = objectAngle - angle;
    while (viewAngle < 0) {
        viewAngle += 360;
    }
    // fmod round towards zero which is not want we want for negative numbers
    viewAngle = fmod(viewAngle, 360);
    return (viewAngle > 90 && viewAngle < 270);
}



bool
GUIVisualizationSettings::drawAdditionals(const double exaggeration) const {
    return (scale * exaggeration) > 1.;
}


bool
GUIVisualizationSettings::drawDetail(const double detail, const double exaggeration) const {
    if (detail <= 0) {
        return true;
    } else {
        return ((scale * exaggeration) >= detail);
    }
}


int
GUIVisualizationSettings::getCircleResolution() const {
    if (drawForPositionSelection || drawForRectangleSelection) {
        return 8;
    } else if (scale >= 10) {
        return 32;
    } else if (scale >= 5) {
        return 16;
    } else {
        return 8;
    }
}


bool
GUIVisualizationSettings::drawDottedContour(const double exaggeration) const {
    if (drawForPositionSelection || drawForRectangleSelection) {
        return false;
    } else {
        return (scale * exaggeration) > 3.;
    }
}


bool
GUIVisualizationSettings::drawMovingGeometryPoint(const double exaggeration, const double radius) const {
    return (scale * radius * exaggeration > 10);
}

/****************************************************************************/<|MERGE_RESOLUTION|>--- conflicted
+++ resolved
@@ -522,15 +522,9 @@
     showGrid(false), gridXSize(100), gridYSize(100),
     laneShowBorders(false), showBikeMarkings(true), showLinkDecals(true),
     realisticLinkRules(false),
-<<<<<<< HEAD
     showLinkRules(true),
     showRails(true),
-    secondaryShape(false),
-    edgeName(false, 60, RGBColor(255, 128, 0, 255)),
-=======
-    showLinkRules(true), showRails(true),
     edgeName(false, 60, RGBColor::ORANGE),
->>>>>>> 69fffa96
     internalEdgeName(false, 45, RGBColor(128, 64, 0, 255)),
     cwaEdgeName(false, 60, RGBColor::MAGENTA),
     streetName(false, 60, RGBColor::YELLOW),
@@ -623,6 +617,7 @@
     forceDrawForRectangleSelection(false),
     disableDottedContours(false),
     geometryIndices(false, 50, RGBColor(255, 0, 128, 255)),
+    secondaryShape(false),
     lefthand(false),
     disableLaneIcons(false) {
     // init defaults depending of netedit or SUMO-GUI

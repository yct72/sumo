--- conflicted
+++ resolved
@@ -89,11 +89,7 @@
 #define GUIDesignButtonToolbarCheckable     (BUTTON_NORMAL | LAYOUT_FIX_WIDTH | LAYOUT_FIX_HEIGHT), 0, 0, 23, 23
 
 /// @brief checkable button with icon placed in navigation toolbar for supermodes
-<<<<<<< HEAD
-#define GUIDesignButtonToolbarSupermode     (BUTTON_NORMAL | LAYOUT_FIX_WIDTH | LAYOUT_FIX_HEIGHT), 0, 0, 75, 23
-=======
 #define GUIDesignButtonToolbarSupermode     (BUTTON_NORMAL | LAYOUT_FIX_WIDTH | LAYOUT_FIX_HEIGHT), 0, 0, 100, 23
->>>>>>> fad33305
 /// @}
 
 

/****************************************************************************/
// Eclipse SUMO, Simulation of Urban MObility; see https://eclipse.org/sumo
// Copyright (C) 2014-2022 German Aerospace Center (DLR) and others.
// This program and the accompanying materials are made available under the
// terms of the Eclipse Public License 2.0 which is available at
// https://www.eclipse.org/legal/epl-2.0/
// This Source Code may also be made available under the following Secondary
// Licenses when the conditions for such availability set forth in the Eclipse
// Public License 2.0 are satisfied: GNU General Public License, version 2
// or later which is available at
// https://www.gnu.org/licenses/old-licenses/gpl-2.0-standalone.html
// SPDX-License-Identifier: EPL-2.0 OR GPL-2.0-or-later
/****************************************************************************/
/// @file    MSPModel_Remote.h
/// @author  Gregor Laemmel
/// @date    Mon, 13 Jan 2014
///
// The pedestrian following model connected to the external JuPedSim simulation
/****************************************************************************/
#pragma once
#include <config.h>

#include <memory>
#include <unordered_set>
#include <geos.h>
#include <jupedsim/jupedsim.h>
#include "microsim/MSNet.h"
#include "MSPModel.h"


// ===========================================================================
// class definitions
// ===========================================================================
/**
 * @class MSPModel_Remote
 * @brief The pedestrian following model connected to the external JuPedSim simulation
 */
class MSPModel_Remote : public MSPModel {
public:
    MSPModel_Remote(const OptionsCont& oc, MSNet* net);
    ~MSPModel_Remote();

    MSTransportableStateAdapter* add(MSTransportable* person, MSStageMoving* stage, SUMOTime now) override;
    void remove(MSTransportableStateAdapter* state) override;
    SUMOTime execute(SUMOTime time);

    bool usingInternalLanes();
    void registerArrived();
    int getActiveNumber();
    void clearState();

    enum PedestrianRoutingMode
    {
        JUPEDSIM_ROUTING,
        SUMO_ROUTING
    };

    class Event : public Command {
    public:
        explicit Event(MSPModel_Remote* remoteModel)
            : myRemoteModel(remoteModel) { }
        SUMOTime execute(SUMOTime currentTime) override {
            return myRemoteModel->execute(currentTime);
        }

    private:
        MSPModel_Remote* myRemoteModel;
    };

private:
    /**
    * @class PState
    * @brief Holds pedestrian state and performs updates
    */
    class PState : public MSTransportableStateAdapter {
    public:
        PState(MSPerson* person, MSStageMoving* stage, JPS_Journey journey, Position destination, JPS_AgentId agentId);
        ~PState() override;

        Position getPosition(const MSStageMoving& stage, SUMOTime now) const;
        void setPosition(double x, double y);

        double getAngle(const MSStageMoving& stage, SUMOTime now) const;
        void setAngle(double angle);

        void addEdgeToRoute(MSEdge* edge); // TO REMOVE
        const ConstMSEdgeVector& getRoute(void) const; // TO REMOVE

        MSStageMoving* getStage();
        MSPerson* getPerson();

        double getEdgePos(const MSStageMoving& stage, SUMOTime now) const;
        int getDirection(const MSStageMoving& stage, SUMOTime now) const;
        SUMOTime getWaitingTime(const MSStageMoving& stage, SUMOTime now) const;
        double getSpeed(const MSStageMoving& stage) const;
        const MSEdge* getNextEdge(const MSStageMoving& stage) const;
        void moveToXY(MSPerson* p, Position pos, MSLane* lane, double lanePos,
<<<<<<< HEAD
            double lanePosLat, double angle, int routeOffset,
            const ConstMSEdgeVector& edges, SUMOTime t);
=======
            double lanePosLat, double angle, int routeOffset, const ConstMSEdgeVector& edges, SUMOTime t);
>>>>>>> ede852e7

        Position getDestination(void) const;
        JPS_AgentId getAgentId(void) const;

    private:
        MSStageMoving* myStage;
        MSPerson* myPerson;
        Position myPosition;
        Position myDestination;
        double myAngle;
        JPS_Journey myJourney;
        JPS_AgentId myAgentId;
        ConstMSEdgeVector myCustomRoute;
    };

    MSNet* myNetwork;
    int myNumActivePedestrians = 0;
    std::vector<PState*> myPedestrianStates;
<<<<<<< HEAD
    JPS_GeometryBuilder myGeometryBuilder;
    JPS_Geometry myGeometry;
    JPS_AreasBuilder myAreasBuilder;
    JPS_Areas myAreas;
    JPS_OperationalModel myModel;
    JPS_ModelParameterProfileId myParameterProfileId;
    JPS_Simulation mySimulation;
    const PedestrianRoutingMode myRoutingMode = PedestrianRoutingMode::SUMO_ROUTING;

#ifdef DEBUG
    std::ofstream myTrajectoryDumpFile;
#endif
=======
>>>>>>> ede852e7

    geos::geom::GeometryFactory::Ptr myGEOSGeometryFactory;
    std::vector<geos::geom::Geometry*> myGEOSLineStringsDump;
    std::vector<geos::geom::Geometry*> myGEOSPointsDump;
    std::vector<geos::geom::Geometry*> myGEOSBufferedGeometriesDump;
    std::vector<geos::geom::Geometry*> myGEOSGeometryCollectionsDump;
    std::vector<geos::geom::Geometry*> myGEOSConvexHullsDump;
    geos::geom::Geometry* myGEOSPedestrianNetwork;
    bool myIsPedestrianNetworkConnected;

    JPS_GeometryBuilder myJPSGeometryBuilder;
    JPS_Geometry myJPSGeometry;
    JPS_AreasBuilder myJPSAreasBuilder;
    JPS_Areas myJPSAreas;
    JPS_OperationalModel myJPSModel;
    JPS_ModelParameterProfileId myJPSParameterProfileId;
    JPS_Simulation myJPSSimulation;

    const PedestrianRoutingMode myRoutingMode = PedestrianRoutingMode::SUMO_ROUTING;

    static const int GEOS_QUADRANT_SEGMENTS;
    static const double GEOS_MIN_AREA;
    static const SUMOTime JPS_DELTA_T;
    static const double JPS_EXIT_TOLERANCE;

    void initialize();
    static MSLane* getNextPedestrianLane(const MSLane* const currentLane);
    
    static MSLane* getPedestrianLane(MSEdge* edge);
    static Position getAnchor(MSLane* lane, MSEdge* edge, ConstMSEdgeVector incoming);
    static Position getAnchor(MSLane* lane, MSEdge* edge, MSEdgeVector incoming);
    static std::tuple<ConstMSEdgeVector, ConstMSEdgeVector, std::unordered_set<MSEdge*>> getAdjacentEdgesOfJunction(MSJunction* junction);
    static const MSEdgeVector getAdjacentEdgesOfEdge(MSEdge* edge);
    static bool hasWalkingAreasInbetween(MSEdge* edge, MSEdge* otherEdge, ConstMSEdgeVector adjacentEdgesOfJunction);
    geos::geom::Geometry* createShapeFromCenterLine(PositionVector centerLine, double width, int capStyle);
    geos::geom::Geometry* createShapeFromAnchors(Position anchor, MSLane* lane, Position otherAnchor, MSLane* otherLane);
    geos::geom::Geometry* buildPedestrianNetwork(MSNet* network);
    static std::vector<double> getFlattenedCoordinates(const geos::geom::Geometry* geometry);
    void preparePolygonForJPS(const geos::geom::Polygon* polygon) const;
};<|MERGE_RESOLUTION|>--- conflicted
+++ resolved
@@ -95,12 +95,7 @@
         double getSpeed(const MSStageMoving& stage) const;
         const MSEdge* getNextEdge(const MSStageMoving& stage) const;
         void moveToXY(MSPerson* p, Position pos, MSLane* lane, double lanePos,
-<<<<<<< HEAD
-            double lanePosLat, double angle, int routeOffset,
-            const ConstMSEdgeVector& edges, SUMOTime t);
-=======
             double lanePosLat, double angle, int routeOffset, const ConstMSEdgeVector& edges, SUMOTime t);
->>>>>>> ede852e7
 
         Position getDestination(void) const;
         JPS_AgentId getAgentId(void) const;
@@ -119,21 +114,6 @@
     MSNet* myNetwork;
     int myNumActivePedestrians = 0;
     std::vector<PState*> myPedestrianStates;
-<<<<<<< HEAD
-    JPS_GeometryBuilder myGeometryBuilder;
-    JPS_Geometry myGeometry;
-    JPS_AreasBuilder myAreasBuilder;
-    JPS_Areas myAreas;
-    JPS_OperationalModel myModel;
-    JPS_ModelParameterProfileId myParameterProfileId;
-    JPS_Simulation mySimulation;
-    const PedestrianRoutingMode myRoutingMode = PedestrianRoutingMode::SUMO_ROUTING;
-
-#ifdef DEBUG
-    std::ofstream myTrajectoryDumpFile;
-#endif
-=======
->>>>>>> ede852e7
 
     geos::geom::GeometryFactory::Ptr myGEOSGeometryFactory;
     std::vector<geos::geom::Geometry*> myGEOSLineStringsDump;

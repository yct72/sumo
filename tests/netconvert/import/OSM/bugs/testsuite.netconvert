--- conflicted
+++ resolved
@@ -76,8 +76,6 @@
 # faulty permissions leading to a faulty network (triggered by ptlines)
 ticket9701
 
-<<<<<<< HEAD
-=======
 # crash when (always) processing pt stuff 
 ticket11803
 
@@ -96,6 +94,5 @@
 # oneway:bus import
 ticket12592
 
->>>>>>> 19b3ce2d
 # missing tls on rail crossing
 ticket12765